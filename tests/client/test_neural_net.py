import math
import numpy as np
import operator
import tinychain as tc
import unittest

from functools import reduce
from testutils import ClientTest

Dense = tc.tensor.Dense


ENDPOINT = "/transact/hypothetical"
LEARNING_RATE = tc.F32(0.01)
MAX_ITERATIONS = 500
NUM_EXAMPLES = 10


def truncated_normal(size, mean=0., std=None):
    std = std if std else math.sqrt(size)

    while True:
        dist = np.random.normal(mean, std, size)
        truncate = np.abs(dist) > mean + (std * 2)
        if truncate.any():
            new_dist = np.random.normal(mean, std, size) * truncate
            dist *= np.logical_not(truncate)
            dist += new_dist
        else:
            return dist


# TODO: implement AdamOptimizer
class DNNTests(ClientTest):
    @classmethod
    def setUpClass(cls):
        np.random.seed()
        super().setUpClass()

    @staticmethod
    def create_layer(name, input_size, output_size, activation):
        shape = (input_size, output_size)
        bias = tc.tensor.Dense.load([output_size], tc.F32, truncated_normal(output_size).tolist())
        weights = tc.tensor.Dense.load(shape, tc.F32, truncated_normal(input_size * output_size).tolist())
        return tc.ml.dnn.DNNLayer.load(name, weights, bias, activation)

    def testNot(self):
        cxt = tc.Context()

        inputs = np.random.random(NUM_EXAMPLES).reshape([NUM_EXAMPLES, 1])
        cxt.inputs = load(inputs)
        cxt.labels = load(inputs < 0.5, tc.Bool)

        cxt.input_layer = self.create_layer('layer0', 1, 1, tc.ml.Sigmoid())
        cxt.nn = tc.ml.dnn.DNN.load([cxt.input_layer])

        self.execute(cxt)

    def testAnd(self):
        cxt = tc.Context()

        inputs = np.random.random(NUM_EXAMPLES * 2).reshape([NUM_EXAMPLES, 2])
        cxt.inputs = load(inputs)

        labels = np.logical_and(inputs[:, 0] > 0.5, inputs[:, 1] > 0.5).reshape([NUM_EXAMPLES, 1])
        cxt.labels = load(labels, tc.Bool)

        cxt.input_layer = self.create_layer('layer0', 2, 1, tc.ml.ReLU())
        cxt.nn = tc.ml.dnn.DNN.load([cxt.input_layer])

        self.execute(cxt)

    def testOr(self):
        cxt = tc.Context()

        inputs = np.random.random(NUM_EXAMPLES * 2).reshape([NUM_EXAMPLES, 2])
        cxt.inputs = load(inputs)

        labels = np.logical_or(inputs[:, 0] > 0.5, inputs[:, 1] > 0.5).reshape([NUM_EXAMPLES, 1])
        cxt.labels = load(labels, tc.Bool)

        cxt.input_layer = self.create_layer('layer0', 2, 1, tc.ml.ReLU())
        cxt.nn = tc.ml.dnn.DNN.load([cxt.input_layer])

        self.execute(cxt)

    def testXor(self):
        cxt = tc.Context()

        inputs = np.random.random(NUM_EXAMPLES * 2).reshape([NUM_EXAMPLES, 2])
        labels = np.logical_xor(inputs[:, 0] > 0.5, inputs[:, 1] > 0.5).reshape([NUM_EXAMPLES, 1])
        cxt.inputs = load(inputs)
        cxt.labels = load(labels, tc.Bool)

        cxt.input_layer0 = self.create_layer('layer0', 2, 3, tc.ml.Sigmoid())
        cxt.input_layer1 = self.create_layer('layer1', 3, 4, tc.ml.Sigmoid())
        cxt.output_layer = self.create_layer('layer2', 4, 1, tc.ml.ReLU())
        cxt.nn = tc.ml.dnn.DNN.load([cxt.input_layer0, cxt.input_layer1, cxt.output_layer])

        self.execute(cxt)

    def execute(self, cxt):
<<<<<<< HEAD
        def cost(output, dl=False):
            if dl:
                return (output - cxt.labels)*2
            return (output - cxt.labels)**2
=======
        def cost(output, labels):
            return (output - labels)**2
>>>>>>> d18ae245

        @tc.closure(cxt.labels)
        @tc.post_op
        def train_while(i: tc.UInt, output: tc.tensor.Tensor):
            fit = ((output > 0.5) == cxt.labels).all()
            return fit.logical_not().logical_and(i <= MAX_ITERATIONS)

        cxt.optimizer = tc.ml.optimizer.GradientDescent.create(LEARNING_RATE)
        cxt.result = tc.ml.optimizer.train(cxt.nn, cxt.optimizer, cxt.inputs, cxt.labels, cost, train_while)

        response = self.host.post(ENDPOINT, cxt)
        self.assertLess(response["i"], MAX_ITERATIONS, "failed to converge")
    
    def testAdam(self):

        def cost(output, dl=False):
            if dl:
                return (output - cxt.labels)*2
            return (output - cxt.labels)**2

        @tc.closure
        @tc.post_op
        def train_while(i: tc.UInt, loss: tc.tensor.Tensor):
            return (i <= MAX_ITERATIONS).logical_and((loss >= 1e-3).all())

        cxt = tc.Context()

        inputs = np.random.random(NUM_EXAMPLES * 5).reshape([NUM_EXAMPLES, 5])
        labels = np.logical_xor(inputs[:, 0] > 0.5, inputs[:, 1] > 0.5).reshape([NUM_EXAMPLES, 1]).astype(np.float32)

        cxt.inputs = load(inputs)
        cxt.labels = load(labels, tc.F32)

        cxt.input_layer0 = self.create_layer('layer0', 5, 4, tc.ml.Sigmoid())
        cxt.input_layer1 = self.create_layer('layer1', 4, 2, tc.ml.ReLU())
        cxt.output_layer = self.create_layer('layer2', 2, 1, tc.ml.Sigmoid())

        cxt.nn = tc.ml.dnn.DNN.load([cxt.input_layer0, cxt.input_layer1, cxt.output_layer])
        param_list = cxt.nn.get_param_list()
        cxt.optimizer = tc.ml.optimizer.Adam.create(param_list=param_list)
        #result = visualize(tc.ml.optimizer.train(cxt.nn, cxt.optimizer, cxt.inputs, cost, train_while))
        cxt.result = tc.ml.optimizer.train(cxt.nn, cxt.optimizer, cxt.inputs, cost, train_while)

        response = self.host.post(ENDPOINT, cxt)



# TODO: implement AdamOptimizer
class CNNTests(ClientTest):
    @classmethod
    def conv(cls, num_spatial_dims, input_shape, output_shape, kernel_shape):
        input_channels = input_shape[-1]
        output_channels = output_shape[-1]

        weight_shape = kernel_shape * num_spatial_dims
        weight_shape += (input_channels, output_channels)

        bias = tc.tensor.Dense.zeros([output_channels])

        weights = truncated_normal(reduce(operator.mul, weight_shape))
        weights = tc.tensor.Dense.load(weight_shape, tc.F32, weights.tolist())

        return weights, bias

    @classmethod
    def conv_1d(cls, input_shape, output_shape, kernel_shape, stride=1, activation=tc.ml.Sigmoid()):
        assert len(input_shape) == 2
        assert len(output_shape) == 2

        weights, bias = cls.conv(1, input_shape, output_shape, kernel_shape)

        return tc.ml.cnn.Conv1D.load(input_shape, weights, bias, stride, activation)

    @classmethod
    def conv_2d(cls, input_shape, output_shape, kernel_shape, stride=1, activation=tc.ml.Sigmoid()):
        assert len(input_shape) == 3
        assert len(output_shape) == 3

        weights, bias = cls.conv(2, input_shape, output_shape, kernel_shape)

        return tc.ml.cnn.Conv2D.load(input_shape, weights, bias, stride, activation)

    def test1D(self):
        data = [
            [1, 2, 3],
            [4, 5, 6],
            [7, 8, 9],
            [10, 11, 12],
        ]

        inputs = np.expand_dims(np.array(data), -1)
        labels = np.expand_dims(np.array(data), -1)

        self.execute(inputs, labels, self.conv_1d)

    def test2D(self):
        none = [
            [0, 0, 0],
            [0, 0, 0],
            [0, 0, 0],
        ]

        horiz = [
            [0, 0, 0],
            [1, 1, 1],
            [0, 0, 0],
        ]

        vert = [
            [0, 1, 0],
            [0, 1, 0],
            [0, 1, 0],
        ]

        cross = [
            [0, 1, 0],
            [1, 1, 1],
            [0, 1, 0],
        ]

        inputs = np.expand_dims(np.array([none, horiz, vert, cross]), -1)
        labels = np.expand_dims(np.array([none, horiz, vert, cross]), -1)

        self.execute(inputs, labels, self.conv_2d)

    def execute(self, inputs, labels, conv):
        cxt = tc.Context()
        cxt.inputs = tc.tensor.Dense.load(inputs.shape, tc.F32, inputs.flatten().tolist())
        cxt.labels = tc.tensor.Dense.load(labels.shape, tc.F32, labels.flatten().tolist())
        cxt.layer = conv(inputs.shape[1:], labels.shape[1:], [2], 2)
        cxt.result = cxt.layer.forward(cxt.inputs)

        response = self.host.post(ENDPOINT, cxt)
        # TODO: test backpropagation


def load(ndarray, dtype=tc.F32):
    return tc.tensor.Dense.load(ndarray.shape, dtype, ndarray.flatten().tolist())


if __name__ == "__main__":
    unittest.main()<|MERGE_RESOLUTION|>--- conflicted
+++ resolved
@@ -100,15 +100,10 @@
         self.execute(cxt)
 
     def execute(self, cxt):
-<<<<<<< HEAD
         def cost(output, dl=False):
             if dl:
                 return (output - cxt.labels)*2
             return (output - cxt.labels)**2
-=======
-        def cost(output, labels):
-            return (output - labels)**2
->>>>>>> d18ae245
 
         @tc.closure(cxt.labels)
         @tc.post_op
