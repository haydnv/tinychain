--- conflicted
+++ resolved
@@ -87,7 +87,6 @@
         cxt = tc.Context()
 
         inputs = np.random.random(NUM_EXAMPLES * 3).reshape([NUM_EXAMPLES, 3])
-<<<<<<< HEAD
         cxt.inputs = load(inputs)
 
         labels = np.logical_xor(inputs[:, 0] > 0.5, inputs[:, 1] > 0.5).astype(np.float32).reshape([NUM_EXAMPLES, 1])
@@ -132,59 +131,6 @@
         response = self.host.post(ENDPOINT, cxt)
 
         self.assertLess(response["i"], MAX_ITERATIONS, "failed to converge")
-    
-    def testAdam(self):
-
-        def cost(output, dl=False):
-            if dl:
-                return (output - cxt.labels)*2
-            return (output - cxt.labels)**2
-=======
-        cxt.inputs = load(inputs)
-
-        labels = np.logical_xor(inputs[:, 0] > 0.5, inputs[:, 1] > 0.5).astype(np.float32).reshape([NUM_EXAMPLES, 1])
-        cxt.labels = load(labels)
-
-        cxt.input_layer0 = self.create_layer('layer0', 3, 2, tc.ml.Sigmoid())
-        cxt.output_layer = self.create_layer('layer1', 2, 1, tc.ml.Sigmoid())
-        cxt.nn = tc.ml.dnn.DNN.load([cxt.input_layer0, cxt.output_layer])
->>>>>>> 93249133
-
-        self.execute(cxt)
-
-    def testXor_3layer(self):
-        cxt = tc.Context()
-
-        inputs = np.random.random(NUM_EXAMPLES * 3).reshape([NUM_EXAMPLES, 3])
-        cxt.inputs = load(inputs)
-
-        labels = np.logical_and(inputs[:, 0] > 0.1, inputs[:, 1] < 0.5, inputs[:, 2] > 0.7).astype(np.float32).reshape([NUM_EXAMPLES, 1])
-        cxt.labels = load(labels, tc.F32)
-
-        cxt.input_layer0 = self.create_layer('layer0', 3, 2, tc.ml.Sigmoid())
-        cxt.input_layer1 = self.create_layer('layer1', 2, 2, tc.ml.ReLU())
-        cxt.output_layer = self.create_layer('layer2', 2, 1, tc.ml.Sigmoid())
-        cxt.nn = tc.ml.dnn.DNN.load([cxt.input_layer0, cxt.input_layer1, cxt.output_layer])
-
-        self.execute(cxt)
-
-    def execute(self, cxt):
-        def cost(output, labels, dl=False):
-            if dl:
-                return output.sub(labels).mul(2).mean()
-            return output.sub(labels).pow(2).mean()
-
-        @tc.closure(cxt.labels)
-        @tc.post_op
-        def train_while(i: tc.UInt, output: tc.tensor.Dense):
-            return (i <= MAX_ITERATIONS).logical_and(((output > 0.5) != cxt.labels).any())
-        
-        cxt.optimizer = tc.ml.optimizer.Adam.create(param_list=cxt.nn.get_param_list(), lr=LEARNING_RATE)
-        cxt.result = tc.ml.optimizer.train(cxt.nn, cxt.optimizer, cxt.inputs, cxt.labels, cost, train_while)
-
-        response = self.host.post(ENDPOINT, cxt)
-
-        self.assertLess(response["i"], MAX_ITERATIONS, "failed to converge")
 
 
 class CNNTests(ClientTest):
