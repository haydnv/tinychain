--- conflicted
+++ resolved
@@ -359,7 +359,6 @@
         self.assertTrue((abs(dy_dw1_tc-[t.detach().numpy() for t in dy_dw1_torch]) < 0.0001).all())
         self.assertTrue((abs(d2y_dw2_tc-[t.detach().numpy() for t in d2y_dw12_torch]) < 0.0001).all())
 
-<<<<<<< HEAD
     def testConcat(self):
         y_torch = torch.cat([self.w1_torch, self.b1_torch])
 
@@ -376,7 +375,7 @@
         for (expected, actual) in zip(torch_grad, tc_grad.values()):
             actual = load_np(actual)
             self.assertTrue((abs(actual - expected.numpy()) < 0.0001).all())
-=======
+
     def testSum(self):
         y_torch = (self.x_torch @ torch.exp(self.w1_torch) + self.b1_torch)**2
         y2_torch = torch.sum(y_torch, 0) ** 0.5
@@ -415,7 +414,6 @@
 
         self.assertTrue((abs(dy_dw1_tc-[t.detach().numpy() for t in dy_dw1_torch]) < 0.0001).all())
         self.assertTrue((abs(d2y_dw2_tc-[t.detach().numpy() for t in d2y_dw12_torch]) < 0.0001).all())
->>>>>>> 1fb86697
 
 
 def load_np(as_json, dtype=float):
