--- conflicted
+++ resolved
@@ -61,16 +61,17 @@
                               grad_outputs=ones_like_torch(dy_dw1_torch))[0]
 
         cxt = tc.Context()
-        y_tc = (self.x_tc + self.w1_tc)**2 + self.b1_tc
-        _dy_dw1_tc = grad_tc(y_tc, ones_like_tc(y_tc), self.w1_tc)
-        _d2y_dw2_tc = grad_tc(_dy_dw1_tc, ones_like_tc(_dy_dw1_tc), self.w1_tc)
-        cxt.map = tc.Map({'the_first_derivative': _dy_dw1_tc, 'the_second_derivative': _d2y_dw2_tc})
+        cxt.y_tc = (self.x_tc + self.w1_tc)**2 + self.b1_tc
+        cxt._dy_dw1_tc = grad_tc(cxt.y_tc, ones_like_tc(cxt.y_tc), self.w1_tc)
+        cxt._d2y_dw2_tc = grad_tc(cxt._dy_dw1_tc, ones_like_tc(cxt._dy_dw1_tc), self.w1_tc)
+        cxt.map = tc.Map({'the_first_derivative': cxt._dy_dw1_tc, 'the_second_derivative': cxt._d2y_dw2_tc})
         result = HOST.post(ENDPOINT, cxt)
-        dy_dw1_tc = load_np(result['the_first_derivative'])
-        d2y_dw2_tc = load_np(result['the_second_derivative'])
-
-        self.assertTrue((abs(dy_dw1_tc-[t.detach().numpy() for t in dy_dw1_torch]) < 0.0001).all())
-        self.assertTrue((abs(d2y_dw2_tc-[t.detach().numpy() for t in d2y_dw12_torch]) < 0.0001).all())
+
+        dy_dw1_tc = result['the_first_derivative']
+        d2y_dw2_tc = result['the_second_derivative']
+
+        self.assertAllClose(dy_dw1_torch, dy_dw1_tc)
+        self.assertAllClose(d2y_dw12_torch, d2y_dw2_tc)
 
     def testSub(self):
         y_torch = self.x_torch-self.w1_torch + self.b1_torch
@@ -84,11 +85,8 @@
 
         w1_tc_grad = HOST.post(ENDPOINT, cxt)
 
-<<<<<<< HEAD
-        self.assertAllClose(w1_torch_grad, w1_tc_grad)
-=======
-        self.assertTrue((abs(w1_tc_grad-[t.numpy() for t in w1_torch_grad]) < 0.0001).all())
-    
+        self.assertAllClose(w1_torch_grad, w1_tc_grad)
+
     def testSub2ndDerivative(self):
         y_torch = (self.x_torch - self.w1_torch)**2 + self.b1_torch
         dy_dw1_torch = grad_torch(y_torch,
@@ -106,12 +104,12 @@
         _d2y_dw2_tc = grad_tc(_dy_dw1_tc, ones_like_tc(_dy_dw1_tc), self.w1_tc)
         cxt.map = tc.Map({'the_first_derivative': _dy_dw1_tc, 'the_second_derivative': _d2y_dw2_tc})
         result = HOST.post(ENDPOINT, cxt)
-        dy_dw1_tc = load_np(result['the_first_derivative'])
-        d2y_dw2_tc = load_np(result['the_second_derivative'])
-
-        self.assertTrue((abs(dy_dw1_tc-[t.detach().numpy() for t in dy_dw1_torch]) < 0.0001).all())
-        self.assertTrue((abs(d2y_dw2_tc-[t.detach().numpy() for t in d2y_dw12_torch]) < 0.0001).all())
->>>>>>> f34d783b
+
+        dy_dw1_tc = result['the_first_derivative']
+        d2y_dw2_tc = result['the_second_derivative']
+
+        self.assertAllClose(dy_dw1_torch, dy_dw1_tc)
+        self.assertAllClose(d2y_dw12_torch, d2y_dw2_tc)
 
     def testDiv(self):
         w1 = np.random.rand(2, 2) + 1
@@ -131,12 +129,9 @@
         cxt.y_2tc = cxt.y_tc / w2_tc + self.b2_tc
         cxt.result = grad_tc(cxt.y_2tc, ones_like_tc(cxt.y_2tc), w1_tc)
 
-<<<<<<< HEAD
-        w1_tc_grad = HOST.post(ENDPOINT, cxt)
-
-        self.assertAllClose(w1_torch_grad, w1_tc_grad)
-=======
-        self.assertTrue((abs(w1_tc_grad-[t.numpy() for t in w1_torch_grad]) < 0.0001).all())   
+        w1_tc_grad = HOST.post(ENDPOINT, cxt)
+
+        self.assertAllClose(w1_torch_grad, w1_tc_grad)
 
     def testDiv2ndDerivative(self):
         w1 = np.random.rand(2, 2) + 1
@@ -163,7 +158,6 @@
 
         self.assertTrue((abs(dy_dw1_tc-[t.detach().numpy() for t in dy_dw1_torch]) < 0.0001).all())
         self.assertTrue((abs(d2y_dw2_tc-[t.detach().numpy() for t in d2y_dw12_torch]) < 0.0001).all())
->>>>>>> f34d783b
 
     def testPow(self):
         y_torch = self.x_torch**self.w1_torch + self.b1_torch
@@ -498,13 +492,7 @@
         cxt.y_2tc = cxt.y_tc.sum(0)**0.5
         cxt.result = grad_tc(cxt.y_2tc, ones_like_tc(cxt.y_2tc), self.w1_tc)
 
-<<<<<<< HEAD
-        w1_tc_grad = HOST.post(ENDPOINT, cxt)
-=======
-        response = HOST.post(ENDPOINT, cxt)
-        w1_tc_grad = load_np(response)
->>>>>>> f34d783b
-
+        w1_tc_grad = HOST.post(ENDPOINT, cxt)
         self.assertAllClose(w1_torch_grad, w1_tc_grad)
 
     def testSum_derivative(self):
@@ -543,21 +531,12 @@
                               grad_outputs=torch.ones_like(dy_dw1_torch))[0]
 
         cxt = tc.Context()
-<<<<<<< HEAD
         cxt.y_tc = (self.x_tc @ self.w1_tc + self.b1_tc)**2
         cxt.y_2tc = cxt.y_tc.sum(0)**0.5
         cxt._dy_dw1_tc = grad_tc(cxt.y_2tc, ones_like_tc(cxt.y_2tc), self.w1_tc)
         cxt._d2y_dw2_tc = grad_tc(cxt._dy_dw1_tc, ones_like_tc(cxt._dy_dw1_tc), self.w1_tc)
         cxt.map = {'the_first_derivative': cxt._dy_dw1_tc, 'the_second_derivative': cxt._d2y_dw2_tc}
 
-=======
-        y_tc = (self.x_tc @ self.w1_tc + self.b1_tc)**2
-        y_2tc = y_tc.sum(0)**0.5
-        _dy_dw1_tc = grad_tc(y_2tc, ones_like_tc(y_2tc), self.w1_tc)
-        _d2y_dw2_tc = grad_tc(_dy_dw1_tc, ones_like_tc(_dy_dw1_tc), self.w1_tc)
-        print(_d2y_dw2_tc)
-        cxt.map = tc.Map({'the_first_derivative': _dy_dw1_tc, 'the_second_derivative': _d2y_dw2_tc})
->>>>>>> f34d783b
         result = HOST.post(ENDPOINT, cxt)
         dy_dw1_tc = result['the_first_derivative']
         d2y_dw2_tc = result['the_second_derivative']
