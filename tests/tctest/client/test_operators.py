import numpy as np
import unittest
import tinychain as tc
import torch

from torch.autograd import grad as grad_torch
from tinychain.collection.tensor import Dense
from tinychain.math.operator import gradients as grad_tc

TENSOR_URI = str(tc.uri(Dense))
HOST = tc.host.Host('http://127.0.0.1:8702')
ENDPOINT = '/transact/hypothetical'


ones_like_torch = torch.ones_like
ones_like_tc = tc.tensor.Dense.ones_like


class OperatorTests(unittest.TestCase):
    def __init__(self, *args, **kwargs):
        super(OperatorTests, self).__init__(*args, **kwargs)
        x = np.random.rand(2, 2)
        self.x_torch = torch.tensor(x, dtype=torch.float)
        w1 = np.random.rand(2, 2)
        self.w1_torch = torch.tensor(w1, dtype=torch.float, requires_grad=True)
        b1 = np.random.rand(2, 2)
        self.b1_torch = torch.tensor(b1, dtype=torch.float, requires_grad=True)
        w2 = np.random.rand(2, 2)
        self.w2_torch = torch.tensor(w2, dtype=torch.float, requires_grad=True)
        b2 = np.random.rand(2, 2)
        self.b2_torch = torch.tensor(b2, dtype=torch.float, requires_grad=True)
        self.x_tc = tc.tensor.Dense.load(x.shape, x.flatten().tolist(), tc.F32, name="x")
        self.w1_tc = tc.ml.optimizer.Variable.load(w1.shape, w1.flatten().tolist(), tc.F32, name="w1")
        self.w2_tc = tc.ml.optimizer.Variable.load(w2.shape, w2.flatten().tolist(), tc.F32, name="w2")
        self.b1_tc = tc.ml.optimizer.Variable.load(b1.shape, b1.flatten().tolist(), tc.F32, name="b1")
        self.b2_tc = tc.ml.optimizer.Variable.load(b2.shape, b2.flatten().tolist(), tc.F32, name="b2")

    def testAdd(self):
        y_torch = self.x_torch + self.w1_torch + self.b1_torch
        y2_torch = y_torch+self.w2_torch + self.b2_torch
        w1_torch_grad = grad_torch(y2_torch, self.w1_torch, grad_outputs=ones_like_torch(y2_torch))

        cxt = tc.Context()
        cxt.y_tc = self.x_tc + self.w1_tc + self.b1_tc
        cxt.y_2tc = cxt.y_tc + self.w2_tc + self.b2_tc
        cxt.result = grad_tc(cxt.y_2tc, ones_like_tc(cxt.y_2tc), self.w1_tc)

        w1_tc_grad = HOST.post(ENDPOINT, cxt)

        self.assertAllClose(w1_torch_grad, w1_tc_grad)

    def testAdd2ndDerivative(self):
        y_torch = (self.x_torch + self.w1_torch)**2 + self.b1_torch
        dy_dw1_torch = grad_torch(y_torch,
                            self.w1_torch,
                            grad_outputs=ones_like_torch(y_torch),
                            create_graph=True,
                            retain_graph=True)[0]
        d2y_dw12_torch = grad_torch(dy_dw1_torch,
                              self.w1_torch,
                              grad_outputs=ones_like_torch(dy_dw1_torch))[0]

        cxt = tc.Context()
        cxt.y_tc = (self.x_tc + self.w1_tc)**2 + self.b1_tc
        cxt._dy_dw1_tc = grad_tc(cxt.y_tc, ones_like_tc(cxt.y_tc), self.w1_tc)
        cxt._d2y_dw2_tc = grad_tc(cxt._dy_dw1_tc, ones_like_tc(cxt._dy_dw1_tc), self.w1_tc)
        cxt.map = tc.Map({'the_first_derivative': cxt._dy_dw1_tc, 'the_second_derivative': cxt._d2y_dw2_tc})
        result = HOST.post(ENDPOINT, cxt)

        dy_dw1_tc = result['the_first_derivative']
        d2y_dw2_tc = result['the_second_derivative']

        self.assertAllClose(dy_dw1_torch, dy_dw1_tc)
        self.assertAllClose(d2y_dw12_torch, d2y_dw2_tc)

    def testAdd2ndDerivative(self):
        y_torch = (self.x_torch + self.w1_torch)**2 + self.b1_torch
        dy_dw1_torch = grad_torch(y_torch,
                            self.w1_torch,
                            grad_outputs=ones_like_torch(y_torch),
                            create_graph=True,
                            retain_graph=True)[0]
        d2y_dw12_torch = grad_torch(dy_dw1_torch,
                              self.w1_torch,
                              grad_outputs=ones_like_torch(dy_dw1_torch))[0]

        cxt = tc.Context()
        y_tc = (self.x_tc + self.w1_tc)**2 + self.b1_tc
        _dy_dw1_tc = grad_tc(y_tc, ones_like_tc(y_tc), self.w1_tc)
        _d2y_dw2_tc = grad_tc(_dy_dw1_tc, ones_like_tc(_dy_dw1_tc), self.w1_tc)
        cxt.map = tc.Map({'the_first_derivative': _dy_dw1_tc, 'the_second_derivative': _d2y_dw2_tc})
        result = HOST.post(ENDPOINT, cxt)
        dy_dw1_tc = load_np(result['the_first_derivative'])
        d2y_dw2_tc = load_np(result['the_second_derivative'])

        self.assertTrue((abs(dy_dw1_tc-[t.detach().numpy() for t in dy_dw1_torch]) < 0.0001).all())
        self.assertTrue((abs(d2y_dw2_tc-[t.detach().numpy() for t in d2y_dw12_torch]) < 0.0001).all())

    def testSub(self):
        y_torch = self.x_torch-self.w1_torch + self.b1_torch
        y2_torch = y_torch-self.w2_torch + self.b2_torch
        w1_torch_grad = grad_torch(y2_torch, self.w1_torch, grad_outputs=ones_like_torch(y2_torch))

        cxt = tc.Context()
        cxt.y_tc = self.x_tc - self.w1_tc + self.b1_tc
        cxt.y_2tc = cxt.y_tc - self.w2_tc + self.b2_tc
        cxt.result = grad_tc(cxt.y_2tc, ones_like_tc(cxt.y_2tc), self.w1_tc)

<<<<<<< HEAD
        self.assertTrue((abs(w1_tc_grad-[t.numpy() for t in w1_torch_grad]) < 0.0001).all())
    
=======
        w1_tc_grad = HOST.post(ENDPOINT, cxt)

        self.assertAllClose(w1_torch_grad, w1_tc_grad)

>>>>>>> c7c9f644
    def testSub2ndDerivative(self):
        y_torch = (self.x_torch - self.w1_torch)**2 + self.b1_torch
        dy_dw1_torch = grad_torch(y_torch,
                            self.w1_torch,
                            grad_outputs=ones_like_torch(y_torch),
                            create_graph=True,
                            retain_graph=True)[0]
        d2y_dw12_torch = grad_torch(dy_dw1_torch,
                              self.w1_torch,
                              grad_outputs=ones_like_torch(dy_dw1_torch))[0]

        cxt = tc.Context()
        y_tc = (self.x_tc - self.w1_tc)**2 + self.b1_tc
        _dy_dw1_tc = grad_tc(y_tc, ones_like_tc(y_tc), self.w1_tc)
        _d2y_dw2_tc = grad_tc(_dy_dw1_tc, ones_like_tc(_dy_dw1_tc), self.w1_tc)
        cxt.map = tc.Map({'the_first_derivative': _dy_dw1_tc, 'the_second_derivative': _d2y_dw2_tc})
        result = HOST.post(ENDPOINT, cxt)
<<<<<<< HEAD
        dy_dw1_tc = load_np(result['the_first_derivative'])
        d2y_dw2_tc = load_np(result['the_second_derivative'])

        self.assertTrue((abs(dy_dw1_tc-[t.detach().numpy() for t in dy_dw1_torch]) < 0.0001).all())
        self.assertTrue((abs(d2y_dw2_tc-[t.detach().numpy() for t in d2y_dw12_torch]) < 0.0001).all())
=======

        dy_dw1_tc = result['the_first_derivative']
        d2y_dw2_tc = result['the_second_derivative']

        self.assertAllClose(dy_dw1_torch, dy_dw1_tc)
        self.assertAllClose(d2y_dw12_torch, d2y_dw2_tc)
>>>>>>> c7c9f644

    def testDiv(self):
        w1 = np.random.rand(2, 2) + 1
        w1_torch = torch.tensor(w1, dtype=torch.float, requires_grad=True)
        w2 = np.random.rand(2, 2) + 1
        w2_torch = torch.tensor(w2, dtype=torch.float, requires_grad=True)

        y_torch = self.x_torch / w1_torch + self.b1_torch
        y2_torch = y_torch / w2_torch + self.b2_torch
        w1_torch_grad = grad_torch(y2_torch, w1_torch, grad_outputs=ones_like_torch(y2_torch))

        w1_tc = tc.ml.optimizer.Variable.load(w1.shape, w1.flatten().tolist(), tc.F32)
        w2_tc = tc.ml.optimizer.Variable.load(w2.shape, w2.flatten().tolist(), tc.F32)

        cxt = tc.Context()
        cxt.y_tc = self.x_tc / w1_tc + self.b1_tc
        cxt.y_2tc = cxt.y_tc / w2_tc + self.b2_tc
        cxt.result = grad_tc(cxt.y_2tc, ones_like_tc(cxt.y_2tc), w1_tc)

        w1_tc_grad = HOST.post(ENDPOINT, cxt)

        self.assertAllClose(w1_torch_grad, w1_tc_grad)

    def testDiv2ndDerivative(self):
        w1 = np.random.rand(2, 2) + 1
        self.w1_torch = torch.tensor(w1, dtype=torch.float, requires_grad=True)
        y_torch = self.x_torch/self.w1_torch + self.b1_torch
<<<<<<< HEAD
        y2_torch = self.w1_torch / (y_torch/self.w2_torch + self.b2_torch)
        w1_torch_grad = grad_torch(y2_torch, self.w1_torch, grad_outputs=ones_like_torch(y2_torch))
=======
        dy_dw1_torch = grad_torch(y_torch,
                            self.w1_torch,
                            grad_outputs=ones_like_torch(y_torch),
                            create_graph=True,
                            retain_graph=True)[0]
        d2y_dw12_torch = grad_torch(dy_dw1_torch,
                              self.w1_torch,
                              grad_outputs=ones_like_torch(dy_dw1_torch))[0]
>>>>>>> c7c9f644

        cxt = tc.Context()
        self.w1_tc = tc.ml.optimizer.Variable.load(w1.shape, w1.flatten().tolist(), tc.F32)
        y_tc = self.x_tc/self.w1_tc + self.b1_tc
<<<<<<< HEAD
        y_2tc = self.w1_tc / (y_tc/self.w2_tc + self.b2_tc)
        cxt.result = grad_tc(y_2tc, ones_like_tc(y_2tc), self.w1_tc)
        w1_tc_grad = load_np(HOST.post(ENDPOINT, cxt))

        self.assertTrue((abs(w1_tc_grad-[t.numpy() for t in w1_torch_grad]) < 0.0001).all())   

    def testDiv2ndDerivative(self):
        w1 = np.random.rand(2, 2) + 1
        self.w1_torch = torch.tensor(w1, dtype=torch.float, requires_grad=True)
        y_torch = self.x_torch/self.w1_torch + self.b1_torch
        dy_dw1_torch = grad_torch(y_torch,
                            self.w1_torch,
                            grad_outputs=ones_like_torch(y_torch),
                            create_graph=True,
                            retain_graph=True)[0]
        d2y_dw12_torch = grad_torch(dy_dw1_torch,
                              self.w1_torch,
                              grad_outputs=ones_like_torch(dy_dw1_torch))[0]

        cxt = tc.Context()
        self.w1_tc = tc.ml.optimizer.Variable.load(w1.shape, w1.flatten().tolist(), tc.F32)
        y_tc = self.x_tc/self.w1_tc + self.b1_tc
        _dy_dw1_tc = grad_tc(y_tc, ones_like_tc(y_tc), self.w1_tc)
        _d2y_dw2_tc = grad_tc(_dy_dw1_tc, ones_like_tc(_dy_dw1_tc), self.w1_tc)
        cxt.map = tc.Map({'the_first_derivative': _dy_dw1_tc, 'the_second_derivative': _d2y_dw2_tc})
        result = HOST.post(ENDPOINT, cxt)
        dy_dw1_tc = load_np(result['the_first_derivative'])
        d2y_dw2_tc = load_np(result['the_second_derivative'])

=======
        _dy_dw1_tc = grad_tc(y_tc, ones_like_tc(y_tc), self.w1_tc)
        _d2y_dw2_tc = grad_tc(_dy_dw1_tc, ones_like_tc(_dy_dw1_tc), self.w1_tc)
        cxt.map = tc.Map({'the_first_derivative': _dy_dw1_tc, 'the_second_derivative': _d2y_dw2_tc})
        result = HOST.post(ENDPOINT, cxt)
        dy_dw1_tc = load_np(result['the_first_derivative'])
        d2y_dw2_tc = load_np(result['the_second_derivative'])

>>>>>>> c7c9f644
        self.assertTrue((abs(dy_dw1_tc-[t.detach().numpy() for t in dy_dw1_torch]) < 0.0001).all())
        self.assertTrue((abs(d2y_dw2_tc-[t.detach().numpy() for t in d2y_dw12_torch]) < 0.0001).all())

    def testPow(self):
        y_torch = self.x_torch**self.w1_torch + self.b1_torch
        y2_torch = y_torch**self.w2_torch + self.b2_torch
        w1_torch_grad = grad_torch(y2_torch, self.w1_torch, grad_outputs=ones_like_torch(y2_torch))

        cxt = tc.Context()
        cxt.y_tc = self.x_tc**self.w1_tc + self.b1_tc
        cxt.y_2tc = cxt.y_tc**self.w2_tc + self.b2_tc
        cxt.result = grad_tc(cxt.y_2tc, ones_like_tc(cxt.y_2tc), self.w1_tc)

        w1_tc_grad = HOST.post(ENDPOINT, cxt)

<<<<<<< HEAD
        self.assertTrue((abs(w1_tc_grad-[t.numpy() for t in w1_torch_grad]) < 0.0001).all())
    
    def testPow2ndDerivative(self):
        y_torch = self.x_torch**self.w1_torch + self.b1_torch
        y2_torch = (y_torch**self.w2_torch + self.b2_torch)**5
        dy_dw1_torch = grad_torch(y2_torch,
                            self.w1_torch,
                            grad_outputs=ones_like_torch(y2_torch),
                            create_graph=True,
                            retain_graph=True)[0]
        d2y_dw12_torch = grad_torch(dy_dw1_torch,
                              self.w1_torch,
                              grad_outputs=ones_like_torch(dy_dw1_torch))[0]

        cxt = tc.Context()
        y_tc = self.x_tc**self.w1_tc + self.b1_tc
        y_2tc = (y_tc**self.w2_tc + self.b2_tc)**5
        _dy_dw1_tc = grad_tc(y_2tc, ones_like_tc(y_2tc), self.w1_tc)
        _d2y_dw2_tc = grad_tc(_dy_dw1_tc, ones_like_tc(_dy_dw1_tc), self.w1_tc)
        cxt.map = tc.Map({'the_first_derivative': _dy_dw1_tc, 'the_second_derivative': _d2y_dw2_tc})
        result = HOST.post(ENDPOINT, cxt)
        dy_dw1_tc = load_np(result['the_first_derivative'])
        d2y_dw2_tc = load_np(result['the_second_derivative'])

        self.assertTrue((abs(dy_dw1_tc-[t.detach().numpy() for t in dy_dw1_torch]) < 0.0001).all())
        self.assertTrue((abs(d2y_dw2_tc-[t.detach().numpy() for t in d2y_dw12_torch]) < 0.0001).all())
=======
        self.assertAllClose(w1_torch_grad, w1_tc_grad)
>>>>>>> c7c9f644

    def testMul(self):
        y_torch = self.x_torch * self.w1_torch + self.b1_torch
        y2_torch = y_torch * self.w2_torch + self.b2_torch
        w1_torch_grad = grad_torch(y2_torch, self.w1_torch, grad_outputs=ones_like_torch(y2_torch))

        cxt = tc.Context()
        cxt.y_tc = self.x_tc * self.w1_tc + self.b1_tc
        cxt.y_2tc = cxt.y_tc * self.w2_tc + self.b2_tc
        cxt.result = grad_tc(cxt.y_2tc, ones_like_tc(cxt.y_2tc), self.w1_tc)

        w1_tc_grad = HOST.post(ENDPOINT, cxt)

<<<<<<< HEAD
        self.assertTrue((abs(w1_tc_grad-[t.numpy() for t in w1_torch_grad]) < 0.0001).all())
    
    def testMul2ndDerivative(self):
        y_torch = self.x_torch*self.w1_torch + self.b1_torch
        y2_torch = (y_torch*self.w2_torch + self.b2_torch) * self.x_torch * self.w1_torch
        dy_dw1_torch = grad_torch(y2_torch,
                            self.w1_torch,
                            grad_outputs=ones_like_torch(y2_torch),
                            create_graph=True,
                            retain_graph=True)[0]
        d2y_dw12_torch = grad_torch(dy_dw1_torch,
                              self.w1_torch,
                              grad_outputs=ones_like_torch(dy_dw1_torch))[0]

        cxt = tc.Context()
        y_tc = self.x_tc*self.w1_tc + self.b1_tc
        y_2tc = (y_tc*self.w2_tc + self.b2_tc) * self.x_tc * self.w1_tc
        _dy_dw1_tc = grad_tc(y_2tc, ones_like_tc(y_2tc), self.w1_tc)
        _d2y_dw2_tc = grad_tc(_dy_dw1_tc, ones_like_tc(_dy_dw1_tc), self.w1_tc)
        cxt.map = tc.Map({'the_first_derivative': _dy_dw1_tc, 'the_second_derivative': _d2y_dw2_tc})
        result = HOST.post(ENDPOINT, cxt)
        dy_dw1_tc = load_np(result['the_first_derivative'])
        d2y_dw2_tc = load_np(result['the_second_derivative'])

        self.assertTrue((abs(dy_dw1_tc-[t.detach().numpy() for t in dy_dw1_torch]) < 0.0001).all())
        self.assertTrue((abs(d2y_dw2_tc-[t.detach().numpy() for t in d2y_dw12_torch]) < 0.0001).all())

=======
        self.assertAllClose(w1_torch_grad, w1_tc_grad)
>>>>>>> c7c9f644

    def testMatMul(self):
        y_torch = self.x_torch@self.w1_torch + self.b1_torch
        y2_torch = y_torch@self.w2_torch + self.b2_torch
        w1_torch_grad = grad_torch(y2_torch, self.w1_torch, grad_outputs=ones_like_torch(y2_torch))

        cxt = tc.Context()
        cxt.y_tc = self.x_tc@self.w1_tc + self.b1_tc
        cxt.y_2tc = cxt.y_tc@self.w2_tc + self.b2_tc
        cxt.result = grad_tc(cxt.y_2tc, ones_like_tc(cxt.y_2tc), self.w1_tc)

        w1_tc_grad = HOST.post(ENDPOINT, cxt)

        self.assertAllClose(w1_torch_grad, w1_tc_grad)

    def testMatMul2ndDerivative(self):
        y_torch = self.x_torch@self.w1_torch**2 + self.b1_torch
        y2_torch = (y_torch@self.w2_torch + self.b2_torch)**2
        dy_dw1_torch = grad_torch(y2_torch,
                            self.w1_torch,
                            grad_outputs=ones_like_torch(y2_torch),
                            create_graph=True,
                            retain_graph=True)[0]
        d2y_dw12_torch = grad_torch(dy_dw1_torch,
                              self.w1_torch,
                              grad_outputs=ones_like_torch(dy_dw1_torch))[0]

        cxt = tc.Context()
        y_tc = self.x_tc@self.w1_tc**2 + self.b1_tc
        y_2tc = (y_tc@self.w2_tc + self.b2_tc)**2
        _dy_dw1_tc = grad_tc(y_2tc, ones_like_tc(y_2tc), self.w1_tc)
        _d2y_dw2_tc = grad_tc(_dy_dw1_tc, ones_like_tc(_dy_dw1_tc), self.w1_tc)
        cxt.map = tc.Map({'the_first_derivative': _dy_dw1_tc, 'the_second_derivative': _d2y_dw2_tc})
        result = HOST.post(ENDPOINT, cxt)
        dy_dw1_tc = load_np(result['the_first_derivative'])
        d2y_dw2_tc = load_np(result['the_second_derivative'])

        self.assertTrue((abs(dy_dw1_tc-[t.detach().numpy() for t in dy_dw1_torch]) < 0.0001).all())
        self.assertTrue((abs(d2y_dw2_tc-[t.detach().numpy() for t in d2y_dw12_torch]) < 0.0001).all())

    def testExp(self):
        w_torch = self.w1_torch.exp()
        y_torch = self.x_torch * w_torch
        w1_torch_grad = grad_torch(y_torch, self.w1_torch, grad_outputs=ones_like_torch(y_torch))

        cxt = tc.Context()
        cxt.w_tc = self.w1_tc.exp()
        cxt.y_tc = self.x_tc*cxt.w_tc
        cxt.result = grad_tc(cxt.y_tc, ones_like_tc(cxt.y_tc), self.w1_tc)

<<<<<<< HEAD
        self.assertTrue((abs(w1_tc_grad-[t.numpy() for t in w1_torch_grad]) < 0.0001).all())
    
    def testExp2ndDerivative(self):
        w_torch = self.w1_torch.exp()
        y_torch = self.x_torch*w_torch
        y2_torch = (y_torch * self.w1_torch).exp()
        dy_dw1_torch = grad_torch(y2_torch,
                            self.w1_torch,
                            grad_outputs=ones_like_torch(y2_torch),
                            create_graph=True,
                            retain_graph=True)[0]
        d2y_dw12_torch = grad_torch(dy_dw1_torch,
                              self.w1_torch,
                              grad_outputs=ones_like_torch(dy_dw1_torch))[0]

        cxt = tc.Context()
        w_tc = self.w1_tc.exp()
        y_tc = self.x_tc*w_tc
        y_2tc = (y_tc * self.w1_tc).exp()
        _dy_dw1_tc = grad_tc(y_2tc, ones_like_tc(y_2tc), self.w1_tc)
        _d2y_dw2_tc = grad_tc(_dy_dw1_tc, ones_like_tc(_dy_dw1_tc), self.w1_tc)
        cxt.map = tc.Map({'the_first_derivative': _dy_dw1_tc, 'the_second_derivative': _d2y_dw2_tc})
        result = HOST.post(ENDPOINT, cxt)
        dy_dw1_tc = load_np(result['the_first_derivative'])
        d2y_dw2_tc = load_np(result['the_second_derivative'])

        self.assertTrue((abs(dy_dw1_tc-[t.detach().numpy() for t in dy_dw1_torch]) < 0.0001).all())
        self.assertTrue((abs(d2y_dw2_tc-[t.detach().numpy() for t in d2y_dw12_torch]) < 0.0001).all())
=======
        w1_tc_grad = HOST.post(ENDPOINT, cxt)
>>>>>>> c7c9f644

        self.assertAllClose(w1_torch_grad, w1_tc_grad)

    def testLog(self):
        w_torch = self.w1_torch.log()
        y_torch = self.x_torch * w_torch
        w1_torch_grad = grad_torch(y_torch, self.w1_torch, grad_outputs=ones_like_torch(y_torch))

        cxt = tc.Context()
        cxt.w_tc = self.w1_tc.log()
        cxt.y_tc = self.x_tc * cxt.w_tc
        cxt.result = grad_tc(cxt.y_tc, ones_like_tc(cxt.y_tc), self.w1_tc)

<<<<<<< HEAD
        self.assertTrue((abs(w1_tc_grad-[t.numpy() for t in w1_torch_grad]) < 0.0001).all())
    
    def testLog2ndDerivative(self):
        w_torch = self.w1_torch.log()
        y_torch = self.x_torch*w_torch
        y2_torch = (y_torch * self.w1_torch).log()
        dy_dw1_torch = grad_torch(y2_torch,
                            self.w1_torch,
                            grad_outputs=ones_like_torch(y2_torch),
                            create_graph=True,
                            retain_graph=True)[0]
        d2y_dw12_torch = grad_torch(dy_dw1_torch,
                              self.w1_torch,
                              grad_outputs=ones_like_torch(dy_dw1_torch))[0]

        cxt = tc.Context()
        w_tc = self.w1_tc.log()
        y_tc = self.x_tc*w_tc
        y_2tc = (y_tc * self.w1_tc).log()
        _dy_dw1_tc = grad_tc(y_2tc, ones_like_tc(y_2tc), self.w1_tc)
        _d2y_dw2_tc = grad_tc(_dy_dw1_tc, ones_like_tc(_dy_dw1_tc), self.w1_tc)
        cxt.map = tc.Map({'the_first_derivative': _dy_dw1_tc, 'the_second_derivative': _d2y_dw2_tc})
        result = HOST.post(ENDPOINT, cxt)
        dy_dw1_tc = load_np(result['the_first_derivative'])
        d2y_dw2_tc = load_np(result['the_second_derivative'])

        self.assertTrue((abs(dy_dw1_tc-[t.detach().numpy() for t in dy_dw1_torch]) < 0.0001).all())
        self.assertTrue((abs(d2y_dw2_tc-[t.detach().numpy() for t in d2y_dw12_torch]) < 0.0001).all())
=======
        w1_tc_grad = HOST.post(ENDPOINT, cxt)

        self.assertAllClose(w1_torch_grad, w1_tc_grad)
>>>>>>> c7c9f644

    def testSin(self):
        w_torch = self.w1_torch.sin()
        y_torch = self.x_torch * w_torch
        w1_torch_grad = grad_torch(y_torch, self.w1_torch, grad_outputs=ones_like_torch(y_torch))

        cxt = tc.Context()
        cxt.w_tc = self.w1_tc.sin()
        cxt.y_tc = self.x_tc * cxt.w_tc
        cxt.result = grad_tc(cxt.y_tc, ones_like_tc(cxt.y_tc), self.w1_tc)

        w1_tc_grad = HOST.post(ENDPOINT, cxt)

        self.assertAllClose(w1_torch_grad, w1_tc_grad)

    def testSin2ndDerivative(self):
        w_torch = self.w1_torch.sin()
        y_torch = self.x_torch*w_torch
        dy_dw1_torch = grad_torch(y_torch,
                            self.w1_torch,
                            grad_outputs=ones_like_torch(y_torch),
                            create_graph=True,
                            retain_graph=True)[0]
        d2y_dw12_torch = grad_torch(dy_dw1_torch,
                              self.w1_torch,
                              grad_outputs=ones_like_torch(dy_dw1_torch))[0]

        cxt = tc.Context()
        w_tc = self.w1_tc.sin()
        y_tc = self.x_tc*w_tc
        _dy_dw1_tc = grad_tc(y_tc, ones_like_tc(y_tc), self.w1_tc)
        _d2y_dw2_tc = grad_tc(_dy_dw1_tc, ones_like_tc(_dy_dw1_tc), self.w1_tc)
        cxt.map = tc.Map({'the_first_derivative': _dy_dw1_tc, 'the_second_derivative': _d2y_dw2_tc})
        result = HOST.post(ENDPOINT, cxt)
        dy_dw1_tc = load_np(result['the_first_derivative'])
        d2y_dw2_tc = load_np(result['the_second_derivative'])

        self.assertTrue((abs(dy_dw1_tc-[t.detach().numpy() for t in dy_dw1_torch]) < 0.0001).all())
        self.assertTrue((abs(d2y_dw2_tc-[t.detach().numpy() for t in d2y_dw12_torch]) < 0.0001).all())

    def testCos(self):
        w_torch = self.w1_torch.cos()
        y_torch = self.x_torch * w_torch
        w1_torch_grad = grad_torch(y_torch, self.w1_torch, grad_outputs=ones_like_torch(y_torch))

        cxt = tc.Context()
        cxt.w_tc = self.w1_tc.cos()
        cxt.y_tc = self.x_tc * cxt.w_tc
        cxt.result = grad_tc(cxt.y_tc, ones_like_tc(cxt.y_tc), self.w1_tc)

        w1_tc_grad = HOST.post(ENDPOINT, cxt)

        self.assertAllClose(w1_torch_grad, w1_tc_grad)

    def testCos2ndDerivative(self):
        w_torch = self.w1_torch.cos()
        y_torch = self.x_torch*w_torch
        dy_dw1_torch = grad_torch(y_torch,
                            self.w1_torch,
                            grad_outputs=ones_like_torch(y_torch),
                            create_graph=True,
                            retain_graph=True)[0]
        d2y_dw12_torch = grad_torch(dy_dw1_torch,
                              self.w1_torch,
                              grad_outputs=ones_like_torch(dy_dw1_torch))[0]

        cxt = tc.Context()
        w_tc = self.w1_tc.cos()
        y_tc = self.x_tc*w_tc
        _dy_dw1_tc = grad_tc(y_tc, ones_like_tc(y_tc), self.w1_tc)
        _d2y_dw2_tc = grad_tc(_dy_dw1_tc, ones_like_tc(_dy_dw1_tc), self.w1_tc)
        cxt.map = tc.Map({'the_first_derivative': _dy_dw1_tc, 'the_second_derivative': _d2y_dw2_tc})
        result = HOST.post(ENDPOINT, cxt)
        dy_dw1_tc = load_np(result['the_first_derivative'])
        d2y_dw2_tc = load_np(result['the_second_derivative'])

        self.assertTrue((abs(dy_dw1_tc-[t.detach().numpy() for t in dy_dw1_torch]) < 0.0001).all())
        self.assertTrue((abs(d2y_dw2_tc-[t.detach().numpy() for t in d2y_dw12_torch]) < 0.0001).all())

    def testAsin(self):
        w_torch = self.w1_torch.asin()
        y_torch = self.x_torch * w_torch
        w1_torch_grad = grad_torch(y_torch, self.w1_torch, grad_outputs=ones_like_torch(y_torch))

        cxt = tc.Context()
        cxt.w_tc = self.w1_tc.asin()
        cxt.y_tc = self.x_tc * cxt.w_tc
        cxt.result = grad_tc(cxt.y_tc, ones_like_tc(cxt.y_tc), self.w1_tc)

        w1_tc_grad = HOST.post(ENDPOINT, cxt)

        self.assertAllClose(w1_torch_grad, w1_tc_grad)

    def testAsin2ndDerivative(self):
        w_torch = self.w1_torch.asin()
        y_torch = self.x_torch*w_torch
        dy_dw1_torch = grad_torch(y_torch,
                            self.w1_torch,
                            grad_outputs=ones_like_torch(y_torch),
                            create_graph=True,
                            retain_graph=True)[0]
        d2y_dw12_torch = grad_torch(dy_dw1_torch,
                              self.w1_torch,
                              grad_outputs=ones_like_torch(dy_dw1_torch))[0]

        cxt = tc.Context()
        w_tc = self.w1_tc.asin()
        y_tc = self.x_tc*w_tc
        _dy_dw1_tc = grad_tc(y_tc, ones_like_tc(y_tc), self.w1_tc)
        _d2y_dw2_tc = grad_tc(_dy_dw1_tc, ones_like_tc(_dy_dw1_tc), self.w1_tc)
        cxt.map = tc.Map({'the_first_derivative': _dy_dw1_tc, 'the_second_derivative': _d2y_dw2_tc})
        result = HOST.post(ENDPOINT, cxt)
        dy_dw1_tc = load_np(result['the_first_derivative'])
        d2y_dw2_tc = load_np(result['the_second_derivative'])

        self.assertTrue((abs(dy_dw1_tc-[t.detach().numpy() for t in dy_dw1_torch]) < 0.0001).all())
        self.assertTrue((abs(d2y_dw2_tc-[t.detach().numpy() for t in d2y_dw12_torch]) < 0.0001).all())

    def testAcos(self):
        w_torch = self.w1_torch.acos()
        y_torch = self.x_torch * w_torch
        w1_torch_grad = grad_torch(y_torch, self.w1_torch, grad_outputs=ones_like_torch(y_torch))

        cxt = tc.Context()
        cxt.w_tc = self.w1_tc.acos()
        cxt.y_tc = self.x_tc * cxt.w_tc
        cxt.result = grad_tc(cxt.y_tc, ones_like_tc(cxt.y_tc), self.w1_tc)

        w1_tc_grad = HOST.post(ENDPOINT, cxt)

        self.assertAllClose(w1_torch_grad, w1_tc_grad)

    def testAcosn2ndDerivative(self):
        w_torch = self.w1_torch.acos()
        y_torch = self.x_torch*w_torch
        dy_dw1_torch = grad_torch(y_torch,
                            self.w1_torch,
                            grad_outputs=ones_like_torch(y_torch),
                            create_graph=True,
                            retain_graph=True)[0]
        d2y_dw12_torch = grad_torch(dy_dw1_torch,
                              self.w1_torch,
                              grad_outputs=ones_like_torch(dy_dw1_torch))[0]

        cxt = tc.Context()
        w_tc = self.w1_tc.acos()
        y_tc = self.x_tc*w_tc
        _dy_dw1_tc = grad_tc(y_tc, ones_like_tc(y_tc), self.w1_tc)
        _d2y_dw2_tc = grad_tc(_dy_dw1_tc, ones_like_tc(_dy_dw1_tc), self.w1_tc)
        cxt.map = tc.Map({'the_first_derivative': _dy_dw1_tc, 'the_second_derivative': _d2y_dw2_tc})
        result = HOST.post(ENDPOINT, cxt)
        dy_dw1_tc = load_np(result['the_first_derivative'])
        d2y_dw2_tc = load_np(result['the_second_derivative'])

        self.assertTrue((abs(dy_dw1_tc-[t.detach().numpy() for t in dy_dw1_torch]) < 0.0001).all())
        self.assertTrue((abs(d2y_dw2_tc-[t.detach().numpy() for t in d2y_dw12_torch]) < 0.0001).all())

    def testSinh(self):
        w_torch = self.w1_torch.sinh()
        y_torch = self.x_torch * w_torch
        w1_torch_grad = grad_torch(y_torch, self.w1_torch, grad_outputs=ones_like_torch(y_torch))

        cxt = tc.Context()
        cxt.w_tc = self.w1_tc.sinh()
        cxt.y_tc = self.x_tc * cxt.w_tc
        cxt.result = grad_tc(cxt.y_tc, ones_like_tc(cxt.y_tc), self.w1_tc)

<<<<<<< HEAD
        self.assertTrue((abs(w1_tc_grad-[t.numpy() for t in w1_torch_grad]) < 0.0001).all())    
    
    def testSinh2ndDerivative(self):
        w_torch = self.w1_torch.sinh()
        y_torch = self.x_torch*w_torch
        dy_dw1_torch = grad_torch(y_torch,
                            self.w1_torch,
                            grad_outputs=ones_like_torch(y_torch),
                            create_graph=True,
                            retain_graph=True)[0]
        d2y_dw12_torch = grad_torch(dy_dw1_torch,
                              self.w1_torch,
                              grad_outputs=ones_like_torch(dy_dw1_torch))[0]

        cxt = tc.Context()
        w_tc = self.w1_tc.sinh()
        y_tc = self.x_tc*w_tc
        _dy_dw1_tc = grad_tc(y_tc, ones_like_tc(y_tc), self.w1_tc)
        _d2y_dw2_tc = grad_tc(_dy_dw1_tc, ones_like_tc(_dy_dw1_tc), self.w1_tc)
        cxt.map = tc.Map({'the_first_derivative': _dy_dw1_tc, 'the_second_derivative': _d2y_dw2_tc})
        result = HOST.post(ENDPOINT, cxt)
        dy_dw1_tc = load_np(result['the_first_derivative'])
        d2y_dw2_tc = load_np(result['the_second_derivative'])

        self.assertTrue((abs(dy_dw1_tc-[t.detach().numpy() for t in dy_dw1_torch]) < 0.0001).all())
        self.assertTrue((abs(d2y_dw2_tc-[t.detach().numpy() for t in d2y_dw12_torch]) < 0.0001).all())
=======
        w1_tc_grad = HOST.post(ENDPOINT, cxt)

        self.assertAllClose(w1_torch_grad, w1_tc_grad)
>>>>>>> c7c9f644

    def testCosh(self):
        w_torch = self.w1_torch.cosh()
        y_torch = self.x_torch * w_torch
        w1_torch_grad = grad_torch(y_torch, self.w1_torch, grad_outputs=ones_like_torch(y_torch))

        cxt = tc.Context()
        cxt.w_tc = self.w1_tc.cosh()
        cxt.y_tc = self.x_tc * cxt.w_tc
        cxt.result = grad_tc(cxt.y_tc, ones_like_tc(cxt.y_tc), self.w1_tc)

        w1_tc_grad = HOST.post(ENDPOINT, cxt)

        self.assertAllClose(w1_torch_grad, w1_tc_grad)

    def testCosh2ndDerivative(self):
        w_torch = self.w1_torch.cosh()
        y_torch = self.x_torch*w_torch
        dy_dw1_torch = grad_torch(y_torch,
                            self.w1_torch,
                            grad_outputs=ones_like_torch(y_torch),
                            create_graph=True,
                            retain_graph=True)[0]
        d2y_dw12_torch = grad_torch(dy_dw1_torch,
                              self.w1_torch,
                              grad_outputs=ones_like_torch(dy_dw1_torch))[0]

        cxt = tc.Context()
        w_tc = self.w1_tc.cosh()
        y_tc = self.x_tc*w_tc
        _dy_dw1_tc = grad_tc(y_tc, ones_like_tc(y_tc), self.w1_tc)
        _d2y_dw2_tc = grad_tc(_dy_dw1_tc, ones_like_tc(_dy_dw1_tc), self.w1_tc)
        cxt.map = tc.Map({'the_first_derivative': _dy_dw1_tc, 'the_second_derivative': _d2y_dw2_tc})
        result = HOST.post(ENDPOINT, cxt)
        dy_dw1_tc = load_np(result['the_first_derivative'])
        d2y_dw2_tc = load_np(result['the_second_derivative'])

        self.assertTrue((abs(dy_dw1_tc-[t.detach().numpy() for t in dy_dw1_torch]) < 0.0001).all())
        self.assertTrue((abs(d2y_dw2_tc-[t.detach().numpy() for t in d2y_dw12_torch]) < 0.0001).all())

    def testAsinh(self):
        w_torch = self.w1_torch.asinh()
        y_torch = self.x_torch * w_torch
        w1_torch_grad = grad_torch(y_torch, self.w1_torch, grad_outputs=ones_like_torch(y_torch))

        cxt = tc.Context()
        cxt.w_tc = self.w1_tc.asinh()
        cxt.y_tc = self.x_tc * cxt.w_tc
        cxt.result = grad_tc(cxt.y_tc, ones_like_tc(cxt.y_tc), self.w1_tc)

<<<<<<< HEAD
        self.assertTrue((abs(w1_tc_grad-[t.numpy() for t in w1_torch_grad]) < 0.0001).all())
    
    def testAsinh2ndDerivative(self):
        w_torch = self.w1_torch.asinh()
        y_torch = self.x_torch*w_torch
        dy_dw1_torch = grad_torch(y_torch,
                            self.w1_torch,
                            grad_outputs=ones_like_torch(y_torch),
                            create_graph=True,
                            retain_graph=True)[0]
        d2y_dw12_torch = grad_torch(dy_dw1_torch,
                              self.w1_torch,
                              grad_outputs=ones_like_torch(dy_dw1_torch))[0]

        cxt = tc.Context()
        w_tc = self.w1_tc.asinh()
        y_tc = self.x_tc*w_tc
        _dy_dw1_tc = grad_tc(y_tc, ones_like_tc(y_tc), self.w1_tc)
        _d2y_dw2_tc = grad_tc(_dy_dw1_tc, ones_like_tc(_dy_dw1_tc), self.w1_tc)
        cxt.map = tc.Map({'the_first_derivative': _dy_dw1_tc, 'the_second_derivative': _d2y_dw2_tc})
        result = HOST.post(ENDPOINT, cxt)
        dy_dw1_tc = load_np(result['the_first_derivative'])
        d2y_dw2_tc = load_np(result['the_second_derivative'])

        self.assertTrue((abs(dy_dw1_tc-[t.detach().numpy() for t in dy_dw1_torch]) < 0.0001).all())
        self.assertTrue((abs(d2y_dw2_tc-[t.detach().numpy() for t in d2y_dw12_torch]) < 0.0001).all())
=======
        w1_tc_grad = HOST.post(ENDPOINT, cxt)

        self.assertAllClose(w1_torch_grad, w1_tc_grad)
>>>>>>> c7c9f644

    def testAcosh(self):
        w1 = np.random.rand(2, 2)*10 + 1.1
        x = np.random.rand(2, 2) + 1

        w1_torch = torch.tensor(w1, dtype=torch.float, requires_grad=True)
        x_torch = torch.tensor(x, dtype=torch.float)
        y_torch = (x_torch * w1_torch).acosh()
        w1_torch_grad = grad_torch(y_torch, w1_torch, grad_outputs=torch.ones_like(y_torch))

        cxt = tc.Context()
        cxt.w1_tc = tc.ml.optimizer.Variable.load(w1.shape, w1.flatten().tolist(), tc.F32)
        cxt.x_tc = tc.tensor.Dense.load(x.shape, x.flatten().tolist(), tc.F32)
        cxt.y_tc = (cxt.x_tc * cxt.w1_tc).acosh()
        cxt.result = grad_tc(cxt.y_tc, ones_like_tc(cxt.y_tc), cxt.w1_tc)

        w1_tc_grad = HOST.post(ENDPOINT, cxt)

<<<<<<< HEAD
        self.assertTrue((abs(w1_tc_grad-[t.numpy() for t in w1_torch_grad]) < 0.0001).all())
    
    def testAcosh2ndDerivative(self):
        w1 = np.random.rand(2, 2)*10 + 1.1
        x = np.random.rand(2, 2) + 1
        self.w1_torch = torch.tensor(w1, dtype=torch.float, requires_grad=True)
        self.x_torch = torch.tensor(x, dtype=torch.float)
        y_torch = (self.x_torch*self.w1_torch).acosh()
        dy_dw1_torch = grad_torch(y_torch,
                            self.w1_torch,
                            grad_outputs=ones_like_torch(y_torch),
                            create_graph=True,
                            retain_graph=True)[0]
        d2y_dw12_torch = grad_torch(dy_dw1_torch,
                              self.w1_torch,
                              grad_outputs=ones_like_torch(dy_dw1_torch))[0]

        cxt = tc.Context()
        self.w1_tc = tc.ml.optimizer.Variable.load(w1.shape, w1.flatten().tolist(), tc.F32)
        self.x_tc = tc.tensor.Dense.load(x.shape, x.flatten().tolist(), tc.F32)
        y_tc = (self.x_tc*self.w1_tc).acosh()
        _dy_dw1_tc = grad_tc(y_tc, ones_like_tc(y_tc), self.w1_tc)
        _d2y_dw2_tc = grad_tc(_dy_dw1_tc, ones_like_tc(_dy_dw1_tc), self.w1_tc)
        cxt.map = tc.Map({'the_first_derivative': _dy_dw1_tc, 'the_second_derivative': _d2y_dw2_tc})
        result = HOST.post(ENDPOINT, cxt)
        dy_dw1_tc = load_np(result['the_first_derivative'])
        d2y_dw2_tc = load_np(result['the_second_derivative'])

        self.assertTrue((abs(dy_dw1_tc-[t.detach().numpy() for t in dy_dw1_torch]) < 0.0001).all())
        self.assertTrue((abs(d2y_dw2_tc-[t.detach().numpy() for t in d2y_dw12_torch]) < 0.0001).all())
=======
        self.assertAllClose(w1_torch_grad, w1_tc_grad)
>>>>>>> c7c9f644

    def testTan(self):
        w_torch = self.w1_torch.tan()
        y_torch = self.x_torch * w_torch
        w1_torch_grad = grad_torch(y_torch, self.w1_torch, grad_outputs=ones_like_torch(y_torch))

        cxt = tc.Context()
        cxt.w_tc = self.w1_tc.tan()
        cxt.y_tc = self.x_tc * cxt.w_tc
        cxt.result = grad_tc(cxt.y_tc, ones_like_tc(cxt.y_tc), self.w1_tc)

        w1_tc_grad = HOST.post(ENDPOINT, cxt)

        self.assertAllClose(w1_torch_grad, w1_tc_grad)

    def testTan2ndDerivative(self):
        w_torch = self.w1_torch.tan()
        y_torch = self.x_torch*w_torch
        dy_dw1_torch = grad_torch(y_torch,
                            self.w1_torch,
                            grad_outputs=ones_like_torch(y_torch),
                            create_graph=True,
                            retain_graph=True)[0]
        d2y_dw12_torch = grad_torch(dy_dw1_torch,
                              self.w1_torch,
                              grad_outputs=ones_like_torch(dy_dw1_torch))[0]

        cxt = tc.Context()
        w_tc = self.w1_tc.tan()
        y_tc = self.x_tc*w_tc
        _dy_dw1_tc = grad_tc(y_tc, ones_like_tc(y_tc), self.w1_tc)
        _d2y_dw2_tc = grad_tc(_dy_dw1_tc, ones_like_tc(_dy_dw1_tc), self.w1_tc)
        cxt.map = tc.Map({'the_first_derivative': _dy_dw1_tc, 'the_second_derivative': _d2y_dw2_tc})
        result = HOST.post(ENDPOINT, cxt)
        dy_dw1_tc = load_np(result['the_first_derivative'])
        d2y_dw2_tc = load_np(result['the_second_derivative'])

        self.assertTrue((abs(dy_dw1_tc-[t.detach().numpy() for t in dy_dw1_torch]) < 0.0001).all())
        self.assertTrue((abs(d2y_dw2_tc-[t.detach().numpy() for t in d2y_dw12_torch]) < 0.0001).all())

    def testTanh(self):
        w_torch = self.w1_torch.tanh()
        y_torch = self.x_torch * w_torch
        w1_torch_grad = grad_torch(y_torch, self.w1_torch, grad_outputs=ones_like_torch(y_torch))

        cxt = tc.Context()
        cxt.w_tc = self.w1_tc.tanh()
        cxt.y_tc = self.x_tc * cxt.w_tc
        cxt.result = grad_tc(cxt.y_tc, ones_like_tc(cxt.y_tc), self.w1_tc)

        w1_tc_grad = HOST.post(ENDPOINT, cxt)

<<<<<<< HEAD
        self.assertTrue((abs(w1_tc_grad-[t.numpy() for t in w1_torch_grad]) < 0.0001).all())
    
    def testTanh2ndDerivative(self):
        w_torch = self.w1_torch.tanh()
        y_torch = self.x_torch*w_torch
        dy_dw1_torch = grad_torch(y_torch,
                            self.w1_torch,
                            grad_outputs=ones_like_torch(y_torch),
                            create_graph=True,
                            retain_graph=True)[0]
        d2y_dw12_torch = grad_torch(dy_dw1_torch,
                              self.w1_torch,
                              grad_outputs=ones_like_torch(dy_dw1_torch))[0]

        cxt = tc.Context()
        w_tc = self.w1_tc.tanh()
        y_tc = self.x_tc*w_tc
        _dy_dw1_tc = grad_tc(y_tc, ones_like_tc(y_tc), self.w1_tc)
        _d2y_dw2_tc = grad_tc(_dy_dw1_tc, ones_like_tc(_dy_dw1_tc), self.w1_tc)
        cxt.map = tc.Map({'the_first_derivative': _dy_dw1_tc, 'the_second_derivative': _d2y_dw2_tc})
        result = HOST.post(ENDPOINT, cxt)
        dy_dw1_tc = load_np(result['the_first_derivative'])
        d2y_dw2_tc = load_np(result['the_second_derivative'])
=======
        self.assertAllClose(w1_torch_grad, w1_tc_grad)
>>>>>>> c7c9f644

        self.assertTrue((abs(dy_dw1_tc-[t.detach().numpy() for t in dy_dw1_torch]) < 0.0001).all())
        self.assertTrue((abs(d2y_dw2_tc-[t.detach().numpy() for t in d2y_dw12_torch]) < 0.0001).all())

    def testAtan(self):
        w_torch = self.w1_torch.atan()
        y_torch = self.x_torch * w_torch
        w1_torch_grad = grad_torch(y_torch, self.w1_torch, grad_outputs=ones_like_torch(y_torch))

        cxt = tc.Context()
        cxt.w_tc = self.w1_tc.atan()
        cxt.y_tc = self.x_tc * cxt.w_tc
        cxt.result = grad_tc(cxt.y_tc, ones_like_tc(cxt.y_tc), self.w1_tc)

        w1_tc_grad = HOST.post(ENDPOINT, cxt)

        self.assertAllClose(w1_torch_grad, w1_tc_grad)

    def testAtan2ndDerivative(self):
        w_torch = self.w1_torch.atan()
        y_torch = self.x_torch*w_torch
        dy_dw1_torch = grad_torch(y_torch,
                            self.w1_torch,
                            grad_outputs=ones_like_torch(y_torch),
                            create_graph=True,
                            retain_graph=True)[0]
        d2y_dw12_torch = grad_torch(dy_dw1_torch,
                              self.w1_torch,
                              grad_outputs=ones_like_torch(dy_dw1_torch))[0]

        cxt = tc.Context()
        w_tc = self.w1_tc.atan()
        y_tc = self.x_tc*w_tc
        _dy_dw1_tc = grad_tc(y_tc, ones_like_tc(y_tc), self.w1_tc)
        _d2y_dw2_tc = grad_tc(_dy_dw1_tc, ones_like_tc(_dy_dw1_tc), self.w1_tc)
        cxt.map = tc.Map({'the_first_derivative': _dy_dw1_tc, 'the_second_derivative': _d2y_dw2_tc})
        result = HOST.post(ENDPOINT, cxt)
        dy_dw1_tc = load_np(result['the_first_derivative'])
        d2y_dw2_tc = load_np(result['the_second_derivative'])

        self.assertTrue((abs(dy_dw1_tc-[t.detach().numpy() for t in dy_dw1_torch]) < 0.0001).all())
        self.assertTrue((abs(d2y_dw2_tc-[t.detach().numpy() for t in d2y_dw12_torch]) < 0.0001).all())

    def testAtanh(self):
        w_torch = (self.w1_torch).atanh()
        y_torch = self.x_torch * w_torch
        w1_torch_grad = grad_torch(y_torch, self.w1_torch, grad_outputs=ones_like_torch(y_torch))

        cxt = tc.Context()
        cxt.w_tc = self.w1_tc.atanh()
        cxt.y_tc = self.x_tc * cxt.w_tc
        cxt.result = grad_tc(cxt.y_tc, ones_like_tc(cxt.y_tc), self.w1_tc)

        w1_tc_grad = HOST.post(ENDPOINT, cxt)

<<<<<<< HEAD
        self.assertTrue((abs(w1_tc_grad-[t.numpy() for t in w1_torch_grad]) < 0.0001).all())
    
    def testAtanh2ndDerivative(self):
        w_torch = self.w1_torch.atanh()
        y_torch = self.x_torch*w_torch
        dy_dw1_torch = grad_torch(y_torch,
                            self.w1_torch,
                            grad_outputs=ones_like_torch(y_torch),
                            create_graph=True,
                            retain_graph=True)[0]
        d2y_dw12_torch = grad_torch(dy_dw1_torch,
                              self.w1_torch,
                              grad_outputs=ones_like_torch(dy_dw1_torch))[0]

        cxt = tc.Context()
        w_tc = self.w1_tc.atanh()
        y_tc = self.x_tc*w_tc
        _dy_dw1_tc = grad_tc(y_tc, ones_like_tc(y_tc), self.w1_tc)
        _d2y_dw2_tc = grad_tc(_dy_dw1_tc, ones_like_tc(_dy_dw1_tc), self.w1_tc)
        cxt.map = tc.Map({'the_first_derivative': _dy_dw1_tc, 'the_second_derivative': _d2y_dw2_tc})
        result = HOST.post(ENDPOINT, cxt)
        dy_dw1_tc = load_np(result['the_first_derivative'])
        d2y_dw2_tc = load_np(result['the_second_derivative'])

        self.assertTrue((abs(dy_dw1_tc-[t.detach().numpy() for t in dy_dw1_torch]) < 0.0001).all())
        self.assertTrue((abs(d2y_dw2_tc-[t.detach().numpy() for t in d2y_dw12_torch]) < 0.0001).all())
=======
        self.assertAllClose(w1_torch_grad, w1_tc_grad)
>>>>>>> c7c9f644

    def testMultipleFunctions(self):
        y_torch = self.x_torch @ self.w1_torch + self.w1_torch
        y2_torch = y_torch @ self.w2_torch + self.b2_torch + torch.exp(y_torch)
        w1_torch_grad = grad_torch(y2_torch, self.w1_torch, grad_outputs=ones_like_torch(y2_torch))

        cxt = tc.Context()
        cxt.y_tc = self.x_tc @ self.w1_tc + self.w1_tc
        cxt.y_2tc = cxt.y_tc @ self.w2_tc + self.b2_tc + cxt.y_tc.exp()
        cxt.result = grad_tc(cxt.y_2tc, ones_like_tc(cxt.y_2tc), self.w1_tc)

        w1_tc_grad = HOST.post(ENDPOINT, cxt)

        self.assertAllClose(w1_torch_grad, w1_tc_grad)

    def testDerivative(self):
        y_torch = self.x_torch @ self.w1_torch + self.b1_torch + torch.exp(self.w1_torch)
        dy_dw1_torch = grad_torch(y_torch,
                            self.w1_torch,
                            grad_outputs=ones_like_torch(y_torch),
                            create_graph=True,
                            retain_graph=True)[0]
        d2y_dw12_torch = grad_torch(dy_dw1_torch,
                              self.w1_torch,
                              grad_outputs=ones_like_torch(dy_dw1_torch))[0]

        cxt = tc.Context()
        cxt.y_tc = self.x_tc @ self.w1_tc + self.b1_tc + self.w1_tc.exp()
        cxt._dy_dw1_tc = grad_tc(cxt.y_tc, ones_like_tc(cxt.y_tc), self.w1_tc)
        cxt._d2y_dw2_tc = grad_tc(cxt._dy_dw1_tc, ones_like_tc(cxt._dy_dw1_tc), self.w1_tc)
        cxt.result = {'the_first_derivative': cxt._dy_dw1_tc, 'the_second_derivative': cxt._d2y_dw2_tc}

        result = HOST.post(ENDPOINT, cxt)
        dy_dw1_tc = result['the_first_derivative']
        d2y_dw2_tc = result['the_second_derivative']

        self.assertAllClose(dy_dw1_torch, dy_dw1_tc)
        self.assertAllClose(d2y_dw12_torch, d2y_dw2_tc)

    def testSlice(self):
        y_torch = (self.x_torch @ self.w1_torch + self.b1_torch + torch.exp(self.w1_torch)) * 12
        dy_dw1_torch = grad_torch(y_torch,
                            self.w1_torch,
                            grad_outputs=ones_like_torch(y_torch),
                            create_graph=True,
                            retain_graph=True)[0]
        d2y_dw12_torch = grad_torch(dy_dw1_torch[..., 1],
                              self.w1_torch,
                              grad_outputs=ones_like_torch(dy_dw1_torch[..., 1]))[0]

        cxt = tc.Context()
        cxt.y_tc = (self.x_tc @ self.w1_tc + self.b1_tc + self.w1_tc.exp()) * 12
        cxt._dy_dw1_tc = grad_tc(cxt.y_tc, ones_like_tc(cxt.y_tc), self.w1_tc)
        cxt.__dy_dw1_tc = cxt._dy_dw1_tc[:, 1]
        cxt._d2y_dw2_tc = grad_tc(cxt.__dy_dw1_tc, ones_like_tc(cxt.__dy_dw1_tc), self.w1_tc)
        cxt.result = {'the_first_derivative': cxt._dy_dw1_tc, 'the_second_derivative': cxt._d2y_dw2_tc}

        result = HOST.post(ENDPOINT, cxt)

        dy_dw1_tc = result['the_first_derivative']
        d2y_dw2_tc = result['the_second_derivative']

        self.assertAllClose(dy_dw1_torch, dy_dw1_tc)
        self.assertAllClose(d2y_dw12_torch, d2y_dw2_tc)

    def testConcat(self):
        y_torch = torch.cat([self.w1_torch, self.b1_torch])

        torch_grad = grad_torch(
            y_torch, [self.w1_torch, self.b1_torch], grad_outputs=torch.ones_like(y_torch))

        cxt = tc.Context()
        cxt.y_tc = tc.tensor.Dense.concatenate([self.w1_tc, self.b1_tc])
        cxt.result = tc.math.operator.operator(cxt.y_tc).gradients(ones_like_tc(cxt.y_tc))

        tc_grad = HOST.post(ENDPOINT, cxt)

        self.assertEqual(len(torch_grad), len(tc_grad))
        for (expected, actual) in zip(torch_grad, tc_grad.values()):
            self.assertAllClose(expected, actual)

    def testSum_gradient(self):
        y_torch = (self.x_torch @ torch.exp(self.w1_torch) + self.b1_torch)**2
        y2_torch = torch.sum(y_torch, 0) ** 0.5
        w1_torch_grad = grad_torch(y2_torch, self.w1_torch, grad_outputs=torch.ones_like(y2_torch))

        cxt = tc.Context()
        cxt.y_tc = (self.x_tc @ self.w1_tc.exp() + self.b1_tc)**2
        cxt.y_2tc = cxt.y_tc.sum(0)**0.5
        cxt.result = grad_tc(cxt.y_2tc, ones_like_tc(cxt.y_2tc), self.w1_tc)

        w1_tc_grad = HOST.post(ENDPOINT, cxt)
        self.assertAllClose(w1_torch_grad, w1_tc_grad)

    def testSum_derivative(self):
        # based on https://math.stackexchange.com/questions/289989/first-and-second-derivative-of-a-summation

        from tinychain.math.operator import derivative_of

        n = 10
        mu = np.array([3])
        x = np.arange(n).reshape([n])

        cxt = tc.Context()
        cxt.mu = tc.ml.Variable.load(shape=[1], data=[3])
        cxt.x = tc.tensor.Dense.arange([n], 0, n)
        cxt.f_x = ((cxt.x - cxt.mu)**2).sum()
        cxt.d_f_x = derivative_of(cxt.f_x)
        cxt.d2_f_x = derivative_of(cxt.d_f_x)
        cxt.result = cxt.d_f_x, cxt.d2_f_x

        expected_d = -2 * np.sum(x - mu)
        expected_d2 = 2 * n

        self.assertEqual(HOST.post(ENDPOINT, cxt), [expected_d, expected_d2])

    @unittest.skip # TODO: make it work
    def testSum2ndDerivative(self):
        y_torch = (self.x_torch @ self.w1_torch + self.b1_torch)**2
        y2_torch = torch.sum(y_torch, 0)**0.5
        dy_dw1_torch = grad_torch(y2_torch,
                            self.w1_torch, 
                            grad_outputs=torch.ones_like(y2_torch),
                            create_graph=True,
                            retain_graph=True)[0]
        d2y_dw12_torch = grad_torch(dy_dw1_torch,
                              self.w1_torch,
                              grad_outputs=torch.ones_like(dy_dw1_torch))[0]

        cxt = tc.Context()
<<<<<<< HEAD
        y_tc = (self.x_tc @ self.w1_tc + self.b1_tc)**2
        y_2tc = y_tc.sum(0)**0.5
        _dy_dw1_tc = grad_tc(y_2tc, ones_like_tc(y_2tc), self.w1_tc)
        _d2y_dw2_tc = grad_tc(_dy_dw1_tc, ones_like_tc(_dy_dw1_tc), self.w1_tc)
        cxt.map = tc.Map({'the_first_derivative': _dy_dw1_tc, 'the_second_derivative': _d2y_dw2_tc})
=======
        cxt.y_tc = (self.x_tc @ self.w1_tc + self.b1_tc)**2
        cxt.y_2tc = cxt.y_tc.sum(0)**0.5
        cxt._dy_dw1_tc = grad_tc(cxt.y_2tc, ones_like_tc(cxt.y_2tc), self.w1_tc)
        cxt._d2y_dw2_tc = grad_tc(cxt._dy_dw1_tc, ones_like_tc(cxt._dy_dw1_tc), self.w1_tc)
        cxt.map = {'the_first_derivative': cxt._dy_dw1_tc, 'the_second_derivative': cxt._d2y_dw2_tc}

>>>>>>> c7c9f644
        result = HOST.post(ENDPOINT, cxt)
        dy_dw1_tc = result['the_first_derivative']
        d2y_dw2_tc = result['the_second_derivative']

        self.assertAllClose(dy_dw1_torch, dy_dw1_tc)
        self.assertAllClose(d2y_dw12_torch, d2y_dw2_tc)

    def assertAllClose(self, tensor_torch, tensor_tc, threshold=0.0001):
        self.assertTrue((abs(load_np(tensor_tc) - [t.detach().numpy() for t in tensor_torch]) < threshold).all())


def load_np(as_json, dtype=float):
    shape = as_json[TENSOR_URI][0][0]
    ndarray = np.array(as_json[TENSOR_URI][1], dtype)
    return ndarray.reshape(shape)

if __name__ == "__main__":
    unittest.main()<|MERGE_RESOLUTION|>--- conflicted
+++ resolved
@@ -106,15 +106,8 @@
         cxt.y_2tc = cxt.y_tc - self.w2_tc + self.b2_tc
         cxt.result = grad_tc(cxt.y_2tc, ones_like_tc(cxt.y_2tc), self.w1_tc)
 
-<<<<<<< HEAD
         self.assertTrue((abs(w1_tc_grad-[t.numpy() for t in w1_torch_grad]) < 0.0001).all())
-    
-=======
-        w1_tc_grad = HOST.post(ENDPOINT, cxt)
-
-        self.assertAllClose(w1_torch_grad, w1_tc_grad)
-
->>>>>>> c7c9f644
+
     def testSub2ndDerivative(self):
         y_torch = (self.x_torch - self.w1_torch)**2 + self.b1_torch
         dy_dw1_torch = grad_torch(y_torch,
@@ -132,20 +125,12 @@
         _d2y_dw2_tc = grad_tc(_dy_dw1_tc, ones_like_tc(_dy_dw1_tc), self.w1_tc)
         cxt.map = tc.Map({'the_first_derivative': _dy_dw1_tc, 'the_second_derivative': _d2y_dw2_tc})
         result = HOST.post(ENDPOINT, cxt)
-<<<<<<< HEAD
-        dy_dw1_tc = load_np(result['the_first_derivative'])
-        d2y_dw2_tc = load_np(result['the_second_derivative'])
-
-        self.assertTrue((abs(dy_dw1_tc-[t.detach().numpy() for t in dy_dw1_torch]) < 0.0001).all())
-        self.assertTrue((abs(d2y_dw2_tc-[t.detach().numpy() for t in d2y_dw12_torch]) < 0.0001).all())
-=======
-
-        dy_dw1_tc = result['the_first_derivative']
-        d2y_dw2_tc = result['the_second_derivative']
-
-        self.assertAllClose(dy_dw1_torch, dy_dw1_tc)
-        self.assertAllClose(d2y_dw12_torch, d2y_dw2_tc)
->>>>>>> c7c9f644
+
+        dy_dw1_tc = load_np(result['the_first_derivative'])
+        d2y_dw2_tc = load_np(result['the_second_derivative'])
+
+        self.assertTrue((abs(dy_dw1_tc-[t.detach().numpy() for t in dy_dw1_torch]) < 0.0001).all())
+        self.assertTrue((abs(d2y_dw2_tc-[t.detach().numpy() for t in d2y_dw12_torch]) < 0.0001).all())
 
     def testDiv(self):
         w1 = np.random.rand(2, 2) + 1
@@ -173,24 +158,13 @@
         w1 = np.random.rand(2, 2) + 1
         self.w1_torch = torch.tensor(w1, dtype=torch.float, requires_grad=True)
         y_torch = self.x_torch/self.w1_torch + self.b1_torch
-<<<<<<< HEAD
+
         y2_torch = self.w1_torch / (y_torch/self.w2_torch + self.b2_torch)
         w1_torch_grad = grad_torch(y2_torch, self.w1_torch, grad_outputs=ones_like_torch(y2_torch))
-=======
-        dy_dw1_torch = grad_torch(y_torch,
-                            self.w1_torch,
-                            grad_outputs=ones_like_torch(y_torch),
-                            create_graph=True,
-                            retain_graph=True)[0]
-        d2y_dw12_torch = grad_torch(dy_dw1_torch,
-                              self.w1_torch,
-                              grad_outputs=ones_like_torch(dy_dw1_torch))[0]
->>>>>>> c7c9f644
 
         cxt = tc.Context()
         self.w1_tc = tc.ml.optimizer.Variable.load(w1.shape, w1.flatten().tolist(), tc.F32)
         y_tc = self.x_tc/self.w1_tc + self.b1_tc
-<<<<<<< HEAD
         y_2tc = self.w1_tc / (y_tc/self.w2_tc + self.b2_tc)
         cxt.result = grad_tc(y_2tc, ones_like_tc(y_2tc), self.w1_tc)
         w1_tc_grad = load_np(HOST.post(ENDPOINT, cxt))
@@ -220,15 +194,6 @@
         dy_dw1_tc = load_np(result['the_first_derivative'])
         d2y_dw2_tc = load_np(result['the_second_derivative'])
 
-=======
-        _dy_dw1_tc = grad_tc(y_tc, ones_like_tc(y_tc), self.w1_tc)
-        _d2y_dw2_tc = grad_tc(_dy_dw1_tc, ones_like_tc(_dy_dw1_tc), self.w1_tc)
-        cxt.map = tc.Map({'the_first_derivative': _dy_dw1_tc, 'the_second_derivative': _d2y_dw2_tc})
-        result = HOST.post(ENDPOINT, cxt)
-        dy_dw1_tc = load_np(result['the_first_derivative'])
-        d2y_dw2_tc = load_np(result['the_second_derivative'])
-
->>>>>>> c7c9f644
         self.assertTrue((abs(dy_dw1_tc-[t.detach().numpy() for t in dy_dw1_torch]) < 0.0001).all())
         self.assertTrue((abs(d2y_dw2_tc-[t.detach().numpy() for t in d2y_dw12_torch]) < 0.0001).all())
 
@@ -244,7 +209,6 @@
 
         w1_tc_grad = HOST.post(ENDPOINT, cxt)
 
-<<<<<<< HEAD
         self.assertTrue((abs(w1_tc_grad-[t.numpy() for t in w1_torch_grad]) < 0.0001).all())
     
     def testPow2ndDerivative(self):
@@ -271,9 +235,6 @@
 
         self.assertTrue((abs(dy_dw1_tc-[t.detach().numpy() for t in dy_dw1_torch]) < 0.0001).all())
         self.assertTrue((abs(d2y_dw2_tc-[t.detach().numpy() for t in d2y_dw12_torch]) < 0.0001).all())
-=======
-        self.assertAllClose(w1_torch_grad, w1_tc_grad)
->>>>>>> c7c9f644
 
     def testMul(self):
         y_torch = self.x_torch * self.w1_torch + self.b1_torch
@@ -287,7 +248,6 @@
 
         w1_tc_grad = HOST.post(ENDPOINT, cxt)
 
-<<<<<<< HEAD
         self.assertTrue((abs(w1_tc_grad-[t.numpy() for t in w1_torch_grad]) < 0.0001).all())
     
     def testMul2ndDerivative(self):
@@ -315,10 +275,6 @@
         self.assertTrue((abs(dy_dw1_tc-[t.detach().numpy() for t in dy_dw1_torch]) < 0.0001).all())
         self.assertTrue((abs(d2y_dw2_tc-[t.detach().numpy() for t in d2y_dw12_torch]) < 0.0001).all())
 
-=======
-        self.assertAllClose(w1_torch_grad, w1_tc_grad)
->>>>>>> c7c9f644
-
     def testMatMul(self):
         y_torch = self.x_torch@self.w1_torch + self.b1_torch
         y2_torch = y_torch@self.w2_torch + self.b2_torch
@@ -368,7 +324,6 @@
         cxt.y_tc = self.x_tc*cxt.w_tc
         cxt.result = grad_tc(cxt.y_tc, ones_like_tc(cxt.y_tc), self.w1_tc)
 
-<<<<<<< HEAD
         self.assertTrue((abs(w1_tc_grad-[t.numpy() for t in w1_torch_grad]) < 0.0001).all())
     
     def testExp2ndDerivative(self):
@@ -397,9 +352,6 @@
 
         self.assertTrue((abs(dy_dw1_tc-[t.detach().numpy() for t in dy_dw1_torch]) < 0.0001).all())
         self.assertTrue((abs(d2y_dw2_tc-[t.detach().numpy() for t in d2y_dw12_torch]) < 0.0001).all())
-=======
-        w1_tc_grad = HOST.post(ENDPOINT, cxt)
->>>>>>> c7c9f644
 
         self.assertAllClose(w1_torch_grad, w1_tc_grad)
 
@@ -413,7 +365,6 @@
         cxt.y_tc = self.x_tc * cxt.w_tc
         cxt.result = grad_tc(cxt.y_tc, ones_like_tc(cxt.y_tc), self.w1_tc)
 
-<<<<<<< HEAD
         self.assertTrue((abs(w1_tc_grad-[t.numpy() for t in w1_torch_grad]) < 0.0001).all())
     
     def testLog2ndDerivative(self):
@@ -442,11 +393,6 @@
 
         self.assertTrue((abs(dy_dw1_tc-[t.detach().numpy() for t in dy_dw1_torch]) < 0.0001).all())
         self.assertTrue((abs(d2y_dw2_tc-[t.detach().numpy() for t in d2y_dw12_torch]) < 0.0001).all())
-=======
-        w1_tc_grad = HOST.post(ENDPOINT, cxt)
-
-        self.assertAllClose(w1_torch_grad, w1_tc_grad)
->>>>>>> c7c9f644
 
     def testSin(self):
         w_torch = self.w1_torch.sin()
@@ -614,7 +560,6 @@
         cxt.y_tc = self.x_tc * cxt.w_tc
         cxt.result = grad_tc(cxt.y_tc, ones_like_tc(cxt.y_tc), self.w1_tc)
 
-<<<<<<< HEAD
         self.assertTrue((abs(w1_tc_grad-[t.numpy() for t in w1_torch_grad]) < 0.0001).all())    
     
     def testSinh2ndDerivative(self):
@@ -641,11 +586,6 @@
 
         self.assertTrue((abs(dy_dw1_tc-[t.detach().numpy() for t in dy_dw1_torch]) < 0.0001).all())
         self.assertTrue((abs(d2y_dw2_tc-[t.detach().numpy() for t in d2y_dw12_torch]) < 0.0001).all())
-=======
-        w1_tc_grad = HOST.post(ENDPOINT, cxt)
-
-        self.assertAllClose(w1_torch_grad, w1_tc_grad)
->>>>>>> c7c9f644
 
     def testCosh(self):
         w_torch = self.w1_torch.cosh()
@@ -696,7 +636,6 @@
         cxt.y_tc = self.x_tc * cxt.w_tc
         cxt.result = grad_tc(cxt.y_tc, ones_like_tc(cxt.y_tc), self.w1_tc)
 
-<<<<<<< HEAD
         self.assertTrue((abs(w1_tc_grad-[t.numpy() for t in w1_torch_grad]) < 0.0001).all())
     
     def testAsinh2ndDerivative(self):
@@ -723,11 +662,6 @@
 
         self.assertTrue((abs(dy_dw1_tc-[t.detach().numpy() for t in dy_dw1_torch]) < 0.0001).all())
         self.assertTrue((abs(d2y_dw2_tc-[t.detach().numpy() for t in d2y_dw12_torch]) < 0.0001).all())
-=======
-        w1_tc_grad = HOST.post(ENDPOINT, cxt)
-
-        self.assertAllClose(w1_torch_grad, w1_tc_grad)
->>>>>>> c7c9f644
 
     def testAcosh(self):
         w1 = np.random.rand(2, 2)*10 + 1.1
@@ -746,7 +680,6 @@
 
         w1_tc_grad = HOST.post(ENDPOINT, cxt)
 
-<<<<<<< HEAD
         self.assertTrue((abs(w1_tc_grad-[t.numpy() for t in w1_torch_grad]) < 0.0001).all())
     
     def testAcosh2ndDerivative(self):
@@ -777,9 +710,6 @@
 
         self.assertTrue((abs(dy_dw1_tc-[t.detach().numpy() for t in dy_dw1_torch]) < 0.0001).all())
         self.assertTrue((abs(d2y_dw2_tc-[t.detach().numpy() for t in d2y_dw12_torch]) < 0.0001).all())
-=======
-        self.assertAllClose(w1_torch_grad, w1_tc_grad)
->>>>>>> c7c9f644
 
     def testTan(self):
         w_torch = self.w1_torch.tan()
@@ -832,7 +762,6 @@
 
         w1_tc_grad = HOST.post(ENDPOINT, cxt)
 
-<<<<<<< HEAD
         self.assertTrue((abs(w1_tc_grad-[t.numpy() for t in w1_torch_grad]) < 0.0001).all())
     
     def testTanh2ndDerivative(self):
@@ -856,9 +785,6 @@
         result = HOST.post(ENDPOINT, cxt)
         dy_dw1_tc = load_np(result['the_first_derivative'])
         d2y_dw2_tc = load_np(result['the_second_derivative'])
-=======
-        self.assertAllClose(w1_torch_grad, w1_tc_grad)
->>>>>>> c7c9f644
 
         self.assertTrue((abs(dy_dw1_tc-[t.detach().numpy() for t in dy_dw1_torch]) < 0.0001).all())
         self.assertTrue((abs(d2y_dw2_tc-[t.detach().numpy() for t in d2y_dw12_torch]) < 0.0001).all())
@@ -914,7 +840,6 @@
 
         w1_tc_grad = HOST.post(ENDPOINT, cxt)
 
-<<<<<<< HEAD
         self.assertTrue((abs(w1_tc_grad-[t.numpy() for t in w1_torch_grad]) < 0.0001).all())
     
     def testAtanh2ndDerivative(self):
@@ -941,9 +866,6 @@
 
         self.assertTrue((abs(dy_dw1_tc-[t.detach().numpy() for t in dy_dw1_torch]) < 0.0001).all())
         self.assertTrue((abs(d2y_dw2_tc-[t.detach().numpy() for t in d2y_dw12_torch]) < 0.0001).all())
-=======
-        self.assertAllClose(w1_torch_grad, w1_tc_grad)
->>>>>>> c7c9f644
 
     def testMultipleFunctions(self):
         y_torch = self.x_torch @ self.w1_torch + self.w1_torch
@@ -1074,20 +996,11 @@
                               grad_outputs=torch.ones_like(dy_dw1_torch))[0]
 
         cxt = tc.Context()
-<<<<<<< HEAD
         y_tc = (self.x_tc @ self.w1_tc + self.b1_tc)**2
         y_2tc = y_tc.sum(0)**0.5
         _dy_dw1_tc = grad_tc(y_2tc, ones_like_tc(y_2tc), self.w1_tc)
         _d2y_dw2_tc = grad_tc(_dy_dw1_tc, ones_like_tc(_dy_dw1_tc), self.w1_tc)
         cxt.map = tc.Map({'the_first_derivative': _dy_dw1_tc, 'the_second_derivative': _d2y_dw2_tc})
-=======
-        cxt.y_tc = (self.x_tc @ self.w1_tc + self.b1_tc)**2
-        cxt.y_2tc = cxt.y_tc.sum(0)**0.5
-        cxt._dy_dw1_tc = grad_tc(cxt.y_2tc, ones_like_tc(cxt.y_2tc), self.w1_tc)
-        cxt._d2y_dw2_tc = grad_tc(cxt._dy_dw1_tc, ones_like_tc(cxt._dy_dw1_tc), self.w1_tc)
-        cxt.map = {'the_first_derivative': cxt._dy_dw1_tc, 'the_second_derivative': cxt._d2y_dw2_tc}
-
->>>>>>> c7c9f644
         result = HOST.post(ENDPOINT, cxt)
         dy_dw1_tc = result['the_first_derivative']
         d2y_dw2_tc = result['the_second_derivative']
