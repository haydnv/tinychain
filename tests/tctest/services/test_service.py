import unittest

import rjwt
import tinychain as tc

from ..process import start_host

LEAD = "http://127.0.0.1:8702"
NS = tc.URI("/test_service")


class TestService(tc.service.Service):
    NAME = "hello"
    VERSION = tc.Version("0.0.0")

    __uri__ = tc.service.service_uri(LEAD, NS, NAME, VERSION)

    @tc.get
    def hello(self, name: tc.String) -> tc.String:
        return tc.String("Hello, {{name}}!").render(name=name)


class ServiceVersionTests(unittest.TestCase):
    def testCreateService(self):
        actor = rjwt.Actor("/")

        hosts = [
            start_host(NS, http_port=8702, public_key=actor.public_key, replicate=LEAD),
            start_host(NS, http_port=8703, public_key=actor.public_key, replicate=LEAD),
        ]

        hosts[0].create_namespace(actor, tc.URI(tc.service.Service), NS, LEAD)

<<<<<<< HEAD
        print()
        print()

        endpoint = tc.URI(TestServiceV0).path()[:-2]

        for i in range(len(hosts)):
            print()
            print(f"host {i} replicas", hosts[i].get(endpoint.append("replicas")))
            print()

        print()

        hosts.append(
            start_host(NS, http_port=8704, public_key=actor.public_key, replicate=LEAD)
        )

        print()
=======
        hosts.append(start_host(NS, http_port=8704, public_key=actor.public_key, replicate=LEAD))
>>>>>>> 3450aed3

        hosts[0].install(actor, TestService())

        endpoint = tc.URI(TestService).path().append("hello")
        for host in hosts:
            self.assertEqual(host.get(endpoint, "World"), "Hello, World!")

        hosts.append(
            start_host(NS, http_port=8705, public_key=actor.public_key, replicate=LEAD)
        )

        for host in hosts:
            self.assertEqual(host.get(endpoint, "World"), "Hello, World!")

        hosts[2].stop()

        hosts[2].start()

        for host in hosts:
            self.assertEqual(host.get(endpoint, "World"), "Hello, World!")


def printlines(n):
    for _ in range(n):
        print()<|MERGE_RESOLUTION|>--- conflicted
+++ resolved
@@ -31,7 +31,6 @@
 
         hosts[0].create_namespace(actor, tc.URI(tc.service.Service), NS, LEAD)
 
-<<<<<<< HEAD
         print()
         print()
 
@@ -49,9 +48,6 @@
         )
 
         print()
-=======
-        hosts.append(start_host(NS, http_port=8704, public_key=actor.public_key, replicate=LEAD))
->>>>>>> 3450aed3
 
         hosts[0].install(actor, TestService())
 
