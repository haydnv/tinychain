--- conflicted
+++ resolved
@@ -49,11 +49,7 @@
 tc-math = { path = "math", optional = true }
 tc-tensor = { path = "tensor", optional = true }
 tc-transact = { path = "transact", features = ["tensor"] }
-<<<<<<< HEAD
-tc-value = "0.6"
-=======
 tc-value = { path = "value" }
->>>>>>> 866d040a
 tc-table = { path = "table" }
 tcgeneric = "0.5"
 tokio = { version = "1.21", features = ["rt-multi-thread", "signal"] }
