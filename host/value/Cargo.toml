--- conflicted
+++ resolved
@@ -23,8 +23,4 @@
 safecast = "0.1"
 serde = { version = "1.0", features = []}
 tcgeneric = { path = "../generic" }
-<<<<<<< HEAD
-tc-error = "~0.2.2"
-=======
-tc-error = { path = "../error" }
->>>>>>> 5f22edb2
+tc-error = { path = "../error" }