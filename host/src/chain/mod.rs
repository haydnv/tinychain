//! A [`Chain`] responsible for recovering a [`State`] from a failed transaction.
//! INCOMPLETE AND UNSTABLE.

use std::fmt;

use async_trait::async_trait;
use log::debug;
use safecast::{CastFrom, TryCastFrom};

use tc_error::*;
use tc_transact::fs::File;
use tc_transact::{Transact, TxnId};
use tcgeneric::*;

use crate::fs;
use crate::scalar::{Scalar, Value};
use crate::state::State;

mod block;
mod sync;

pub use block::ChainBlock;
use std::ops::Deref;
pub use sync::*;

const CHAIN: Label = label("chain");
const PREFIX: PathLabel = path_label(&["state", "chain"]);
const SUBJECT: Label = label("subject");

/// The file extension of a directory of [`ChainBlock`]s on disk.
pub const EXT: &str = "chain";

/// The schema of a [`Chain`], used when constructing a new `Chain` or loading a `Chain` from disk.
#[derive(Clone)]
pub enum Schema {
    Value(Value),
}

impl CastFrom<Value> for Schema {
    fn cast_from(value: Value) -> Self {
        Self::Value(value)
    }
}

/// The state whose transactional integrity is protected by a [`Chain`].
#[derive(Clone)]
pub enum Subject {
    Value(fs::File<Value>),
}

impl Subject {
    /// Return the state of this subject as of the given [`TxnId`].
    pub async fn at(&self, txn_id: &TxnId) -> TCResult<State> {
        debug!("Subject::at {}", txn_id);

        match self {
            Self::Value(file) => {
                let value = file.get_block(txn_id, SUBJECT.into()).await?;
                Ok(value.deref().clone().into())
            }
        }
    }

    /// Set the state of this `Subject` to `value` at the given [`TxnId`].
    pub async fn put(&self, txn_id: &TxnId, key: Value, value: State) -> TCResult<()> {
        match self {
            Self::Value(file) => {
                if key.is_some() {
                    return Err(TCError::bad_request("Value has no such property", key));
                }

                let new_value = Value::try_cast_from(value, |v| {
                    TCError::bad_request("cannot update a Value to", v)
                })?;

                let mut block = file.get_block_mut(txn_id, SUBJECT.into()).await?;
                debug!(
                    "set new Value of chain subject to {} at {}",
                    new_value, txn_id
                );
                *block = new_value;

                Ok(())
            }
        }
    }
}

#[async_trait]
impl Transact for Subject {
    async fn commit(&self, txn_id: &TxnId) {
        debug!(
            "commit subject with value {} at {}",
            self.at(txn_id).await.unwrap(),
            txn_id
        );

        match self {
            Self::Value(file) => file.commit(txn_id).await,
        }
    }

    async fn finalize(&self, txn_id: &TxnId) {
        match self {
            Self::Value(file) => file.finalize(txn_id).await,
        }
    }
}

/// Trait defining methods common to any instance of a [`Chain`], such as a [`SyncChain`].
#[async_trait]
pub trait ChainInstance {
    /// Append the given [`OpRef`] to the latest block in this `Chain`.
<<<<<<< HEAD
    async fn append(
        &self,
        txn_id: TxnId,
        path: TCPathBuf,
        key: Value,
        value: Scalar,
    ) -> TCResult<()>;
=======
    async fn append(&self, txn_id: TxnId, key: Value, value: Scalar) -> TCResult<()>;
>>>>>>> be238432

    /// Borrow the [`Subject`] of this [`Chain`] immutably.
    fn subject(&self) -> &Subject;
}

/// The type of a [`Chain`].
#[derive(Clone, Copy, Eq, PartialEq)]
pub enum ChainType {
    Sync,
}

impl Class for ChainType {
    type Instance = Chain;
}

impl NativeClass for ChainType {
    fn from_path(path: &[PathSegment]) -> Option<Self> {
        if path.len() == 3 && &path[0..2] == &PREFIX[..] {
            match path[2].as_str() {
                "sync" => Some(Self::Sync),
                _ => None,
            }
        } else {
            None
        }
    }

    fn path(&self) -> TCPathBuf {
        let suffix = match self {
            Self::Sync => "sync",
        };

        TCPathBuf::from(PREFIX).append(label(suffix))
    }
}

impl fmt::Display for ChainType {
    fn fmt(&self, _f: &mut fmt::Formatter) -> fmt::Result {
        unimplemented!()
    }
}

/// A data structure responsible for maintaining the transactional integrity of its [`Subject`].
#[derive(Clone)]
pub enum Chain {
    Sync(sync::SyncChain),
}

impl Instance for Chain {
    type Class = ChainType;

    fn class(&self) -> Self::Class {
        match self {
            Self::Sync(_) => ChainType::Sync,
        }
    }
}

#[async_trait]
impl ChainInstance for Chain {
<<<<<<< HEAD
    async fn append(
        &self,
        txn_id: TxnId,
        path: TCPathBuf,
        key: Value,
        value: Scalar,
    ) -> TCResult<()> {
        match self {
            Self::Sync(chain) => chain.append(txn_id, path, key, value).await,
=======
    async fn append(&self, txn_id: TxnId, key: Value, value: Scalar) -> TCResult<()> {
        match self {
            Self::Sync(chain) => chain.append(txn_id, key, value).await,
>>>>>>> be238432
        }
    }

    fn subject(&self) -> &Subject {
        match self {
            Self::Sync(chain) => chain.subject(),
        }
    }
}

#[async_trait]
impl Transact for Chain {
    async fn commit(&self, txn_id: &TxnId) {
        match self {
            Self::Sync(chain) => chain.commit(txn_id).await,
        }
    }

    async fn finalize(&self, txn_id: &TxnId) {
        match self {
            Self::Sync(chain) => chain.finalize(txn_id).await,
        }
    }
}

impl fmt::Display for Chain {
    fn fmt(&self, _f: &mut fmt::Formatter) -> fmt::Result {
        unimplemented!()
    }
}<|MERGE_RESOLUTION|>--- conflicted
+++ resolved
@@ -110,8 +110,7 @@
 /// Trait defining methods common to any instance of a [`Chain`], such as a [`SyncChain`].
 #[async_trait]
 pub trait ChainInstance {
-    /// Append the given [`OpRef`] to the latest block in this `Chain`.
-<<<<<<< HEAD
+    /// Append the given PUT op to the latest block in this `Chain`.
     async fn append(
         &self,
         txn_id: TxnId,
@@ -119,9 +118,6 @@
         key: Value,
         value: Scalar,
     ) -> TCResult<()>;
-=======
-    async fn append(&self, txn_id: TxnId, key: Value, value: Scalar) -> TCResult<()>;
->>>>>>> be238432
 
     /// Borrow the [`Subject`] of this [`Chain`] immutably.
     fn subject(&self) -> &Subject;
@@ -182,7 +178,6 @@
 
 #[async_trait]
 impl ChainInstance for Chain {
-<<<<<<< HEAD
     async fn append(
         &self,
         txn_id: TxnId,
@@ -192,11 +187,6 @@
     ) -> TCResult<()> {
         match self {
             Self::Sync(chain) => chain.append(txn_id, path, key, value).await,
-=======
-    async fn append(&self, txn_id: TxnId, key: Value, value: Scalar) -> TCResult<()> {
-        match self {
-            Self::Sync(chain) => chain.append(txn_id, key, value).await,
->>>>>>> be238432
         }
     }
 
