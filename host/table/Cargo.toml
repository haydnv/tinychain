--- conflicted
+++ resolved
@@ -22,9 +22,5 @@
 tc-btree = { path = "../btree" }
 tc-error = "0.6"
 tc-transact = { path = "../transact" }
-<<<<<<< HEAD
-tc-value = "0.6"
-=======
 tc-value = { path = "../value" }
->>>>>>> 866d040a
 tcgeneric = "0.5"