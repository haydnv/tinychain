--- conflicted
+++ resolved
@@ -11,12 +11,7 @@
 keywords = ["tinychain", "tensor", "gpu", "ml", "parallel"]
 categories = ["concurrency", "data-structures", "hardware-support", "mathematics"]
 
-[dependencies]
-<<<<<<< HEAD
-afarray = "0.12"
-=======
 afarray = "0.13"
->>>>>>> ca23ab0b
 arrayfire = "3.8"
 async-trait = "0.1"
 destream = "0.5"
