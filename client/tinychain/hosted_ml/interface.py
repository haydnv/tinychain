--- conflicted
+++ resolved
@@ -1,12 +1,6 @@
-<<<<<<< HEAD
-from ..decorators import post_method
-from ..interface import Interface
-from .. import error
-=======
 from .. import error
 from ..decorators import post_method
 from ..interface import Interface
->>>>>>> d1600a27
 
 
 class Differentiable(Interface):
