import logging
import typing

from ..context import deanonymize, to_json
from ..scalar.ref import deref, is_literal, same_as, is_op_ref, reference, Op
from ..scalar.value import Id

from .base import is_numeric
from .interface import Boolean, Numeric, Trigonometric


class Gradients(dict):
    def __add__(self, other):
        grads = Gradients()
        grads.update(self)
        grads.update(other)
        return grads

    def __setitem__(self, key: Id, value: Numeric):
        if key in self:
            dict.__setitem__(self, key, self[key] + value)
        else:
            dict.__setitem__(self, key, value)

    def update(self, __m: typing.Mapping[Id, Numeric], **kwargs: Numeric) -> None:
        for var_id in __m:
            self[var_id] = __m[var_id]

        for var_id in kwargs:
            self[var_id] = __m[var_id]


class Operator(Op):
    """A differentiable operator like addition, multiplication, exponentiation, etc."""

    def __init__(self, subject, args):
        if not is_numeric(subject):
            logging.info(f"{subject} is the the subject of a differentiable Operator but does not implement Numeric")

        Op.__init__(self, subject, args)

    def __json__(self):
        return to_json(self.forward())

    def __ns__(self, context, name_hint):
        deanonymize(self.subject, context, name_hint + "_subject")
        deanonymize(self.args, context, name_hint + "_args")

        if is_op_ref(self.subject):
            self.subject = reference(context, self.subject, name_hint + "_subject")

        if is_op_ref(self.args):
            self.args = reference(context, self.args, name_hint + "_args")

    def __repr__(self):
        raise NotImplementedError(f"human-readable string representation of {self.__class__.__name__}")

    def __same__(self, other):
        other = operator(other)

        if not other:
            return False

        return type(self) is type(other) and same_as(self.subject, other.subject) and same_as(self.args, other.args)

    @property
    def shape(self):
        raise NotImplementedError(f"{self.__class__.__name__}.shape")

    def forward(self):
        """Return the result of evaluating this `Operator`"""

        raise NotImplementedError(f"{self.__class__}.forward")

    def backward(self, variable=None):
        """
        Return the derivative of this :class:`Operator` (may be a numeric constant or itself an :class:`Operator`).

        If a `variable` is specified, this will be the partial derivative w/r/t the given `variable`.
        """

        raise NotImplementedError(f"{self.__class__}.backward")

    def gradients(self, loss):
        """
        Return the :class:`Gradients` this :class:`Operator` with respect to the given `variables`.

        If no `variables` are specified, this will return the `Gradients` of each :class:`Variable` that this
        `Operator` depends on.
        """

        raise NotImplementedError(f"{self.__class__}.gradients")

    def simplify(self):
        """
        Return a simplified but logically equivalent version of this operator, if possible.
        For example, `Mul(2, 1).simplify()` will return 2.

        IMPORTANT: don't call `simplify` until after constructing an entire operator graph.
        This is because `simplify` may discard parts of the operator graph needed to apply the chain rule correctly.
        """

        return self


class Unary(Operator):
    def __init__(self, subject):
        if not is_numeric(subject):
            raise ValueError(f"Unary operator requires a Numeric subject, not {subject}")

        Operator.__init__(self, subject, None)

    def __ns__(self, context, name_hint):
        assert self.args is None

        deanonymize(self.subject, context, name_hint + "_subject")

        if is_op_ref(self.subject):
            self.subject = reference(context, self.subject, name_hint + "_subject")


class Custom(Unary):
    """A custom operator"""

    def __init__(self, subject):
        Operator.__init__(self, subject, None)
        self._op = self.forward()

    def __json__(self):
        return to_json(self._op)

    def __ns__(self, context, name_hint):
        Unary.__ns__(self, context, name_hint)
        deanonymize(self._op, context, name_hint + "_custom_op")

    @property
    def shape(self):
        return self._op.shape


# TODO: Tensor.log(base!=None)
class Abs(Unary):
    def __repr__(self):
        return f"abs({self.subject})"

    @property
    def shape(self):
        return self.subject.shape

    def forward(self):
        return Numeric.abs(self.subject)

    def backward(self, _variable=None):
        return self.subject / self.subject.abs()

    def gradients(self, loss):
        return gradients(self.subject, loss * self.backward())

    def simplify(self):
        subject = simplify(self.subject)
        return Abs(subject)


class Exp(Unary):
    def __repr__(self):
        return f"e**({self.subject})"

    @property
    def shape(self):
        return self.subject.shape

    def forward(self):
        return Numeric.exp(self.subject)

    def backward(self, variable=None):
        if same_as(variable, self.subject):
            return derivative_of(self.subject, variable).exp()
        elif operator(self.subject):
            # this operator always has exactly one argument, so it's safe to hard-code the single-variable chain rule
            return derivative_of(self.subject) * self.subject.exp()
        else:
            return self.subject.exp()

    def gradients(self, loss):
        return gradients(self.subject, loss * self.subject.exp())

    def simplify(self):
        subject = simplify(self.subject)

        if is_one(subject):
            return 1
        elif is_zero(subject):
            return 0
        else:
            return Exp(subject)


class LogicalNot(Unary):
    def __repr__(self):
        return f"NOT ({self.subject})"

    @property
    def shape(self):
        return self.subject.shape

    def forward(self):
        return Boolean.logical_not(self.subject)

    def simplify(self):
        subject = simplify(self.subject)
        return LogicalNot(subject)


class Trig(Unary):
    @property
    def shape(self):
        return self.subject.shape

    def simplify(self):
        subject = simplify(self.subject)
        return type(self)(subject)


class Sin(Trig):
    def __repr__(self):
        return f"sin({self.subject})"

    def forward(self):
        return Trigonometric.sin(self.subject)

    def backward(self, variable=None):
        subject = derivative_of(self.subject, variable) if same_as(self.subject, variable) else self.subject
        return subject.cos()

    def gradients(self, loss):
        return gradients(self.subject, loss * self.backward())


class Cos(Trig):
    def __repr__(self):
        return f"cos({self.subject})"

    def forward(self):
        return Trigonometric.cos(self.subject)

    def backward(self, variable=None):
        subject = derivative_of(self.subject, variable)
        return subject - self.subject.sin()

    def gradients(self, loss):
        return gradients(self.subject, loss * -self.subject.sin())


class Asin(Trig):
    def __repr__(self):
        return f"asin({self.subject})"

    def forward(self):
        return Trigonometric.asin(self.subject)

    def backward(self, variable=None):
        subject = derivative_of(self.subject, variable) if same_as(self.subject, variable) else self.subject
        return (1 - (subject**2))**-0.5

    def gradients(self, loss):
        return gradients(self.subject, loss * self.backward())


class Acos(Trig):
    def __repr__(self):
        return f"acos({self.subject})"

    def forward(self):
        return Trigonometric.acos(self.subject)

    def backward(self, variable=None):
        subject = derivative_of(self.subject, variable) if same_as(self.subject, variable) else self.subject
        return -((1 - subject**2)**-0.5)

    def gradients(self, loss):
        return gradients(self.subject, loss * self.backward())


class Sinh(Trig):
    def __repr__(self):
        return f"sinh({self.subject})"

    def forward(self):
        return Trigonometric.sinh(self.subject)

    def backward(self, variable=None):
        subject = derivative_of(self.subject, variable) if same_as(self.subject, variable) else self.subject
        return subject.cosh()

    def gradients(self, loss):
        return gradients(self.subject, loss * self.backward())


class Cosh(Trig):
    def __repr__(self):
        return f"cosh({self.subject})"

    def forward(self):
        return Trigonometric.cosh(self.subject)

    def backward(self, variable=None):
        subject = derivative_of(self.subject, variable) if same_as(self.subject, variable) else self.subject
        return subject.sinh()

    def gradients(self, loss):
        return gradients(self.subject, loss * self.backward())


class Asinh(Trig):
    def __repr__(self):
        return f"asinh({self.subject})"

    def forward(self):
        return Trigonometric.asinh(self.subject)

    def backward(self, variable=None):
        subject = derivative_of(self.subject, variable) if same_as(self.subject, variable) else self.subject
        return (subject**2 + 1)**-0.5

    def gradients(self, loss):
        return gradients(self.subject, loss * self.backward())


class Acosh(Trig):
    def __repr__(self):
        return f"acosh({self.subject})"

    def forward(self):
        return Trigonometric.acosh(self.subject)

    def backward(self, variable=None):
        subject = derivative_of(self.subject, variable) if same_as(self.subject, variable) else self.subject
        return ((subject**2) - 1)**-0.5

    def gradients(self, loss):
        return gradients(self.subject, loss * self.backward())


class Tan(Trig):
    def __repr__(self):
        return f"tan({self.subject})"

    def forward(self):
        return Trigonometric.tan(self.subject)

    def backward(self, variable=None):
        subject = derivative_of(self.subject, variable) if same_as(self.subject, variable) else self.subject
        return 1 / (subject.cos()**2)

    def gradients(self, loss):
        return gradients(self.subject, loss * self.backward())


class Tanh(Trig):
    def __repr__(self):
        return f"tanh({self.subject})"

    def forward(self):
        return Trigonometric.tanh(self.subject)

    def backward(self, variable=None):
        subject = derivative_of(self.subject, variable) if same_as(self.subject, variable) else self.subject
        return 1 - subject.tanh()**2

    def gradients(self, loss):
        return gradients(self.subject, loss * self.backward())


class Atan(Trig):
    def __repr__(self):
        return f"atan({self.subject})"

    def forward(self):
        return Trigonometric.atan(self.subject)

    def backward(self, variable=None):
        subject = derivative_of(self.subject, variable) if same_as(self.subject, variable) else self.subject
        return 1 / (subject**2 + 1)

    def gradients(self, loss):
        return gradients(self.subject, loss * (self.subject**2 + 1)**(-1))


class Atanh(Trig):
    def __repr__(self):
        return f"atanh({self.subject})"

    def forward(self):
        return Trigonometric.atanh(self.subject)

    def backward(self, variable=None):
        subject = derivative_of(self.subject, variable) if same_as(self.subject, variable) else self.subject
        return 1 / (1 - (subject**2))

    def gradients(self, loss):
        return gradients(self.subject, loss / (1 - self.subject**2))


class Dual(Operator):
    """A differentiable operator with two arguments"""

    def __init__(self, subject, args):
        if not is_numeric(subject):
            raise ValueError(f"{self.__class__.__name__} requires a Numeric subject, not {subject}")

        if not is_numeric(args):
            raise ValueError(f"{self.__class__.__name__} requires Numeric args, not {args}")

        Operator.__init__(self, subject, args)


class Log(Operator):
    def __repr__(self):
        return f"log({self.subject})"

    @property
    def shape(self):
        return self.subject.shape

    def forward(self):
        return Numeric.log(self.subject)

    def backward(self, variable=None):
        if variable is None:
            return chain_rule(self, self.subject, self.args) / self.subject
        elif same_as(self.subject, variable):
            return 1 / derivative_of(self.subject, variable)
        else:
            return 1 / self.subject

    def gradients(self, loss):
        return gradients(self.subject, loss / self.subject)

    def simplify(self):
        subject = simplify(self.subject)
        args = simplify(self.args)
        return Log(subject, args)


class MatMul(Dual):
    def __repr__(self):
        return f"({self.subject}) @ ({self.args})"

    @property
    def shape(self):
        from ..shape import Shape
        return Shape(self.subject.shape[:-2]) + Shape((self.subject.shape[-1], self.args.shape[-2]))

    def forward(self):
        from ..collection.tensor import NDArray
        return NDArray.__matmul__(self.subject, self.args)

    def backward(self, variable=None):
        subject = derivative_of(self.subject, variable, keepdims=True)
        arg = derivative_of(self.args, variable, keepdims=True)
        return (subject @ self.args) + (self.subject @ arg)

    def gradients(self, loss):
        # TODO: don't assume that self.subject.ndim == 2 and self.args.ndim == 2
        return (gradients(self.subject, loss @ self.args.transpose([1, 0])) +
                gradients(self.args, self.subject.transpose([1, 0]) @ loss))

    def simplify(self):
        subject = simplify(self.subject)
        args = simplify(self.args)

        from ..collection.tensor import NDArray

        if is_zero(subject) or is_zero(args):
            return zeros_like(self)
        elif isinstance(subject, NDArray) and isinstance(args, NDArray):
            return MatMul(subject, args)
        else:
            return self


class Pow(Dual):
    def __repr__(self):
        return f"({self.subject})**({self.args})"

    @property
    def shape(self):
        return self.subject.shape

    def forward(self):
        return Numeric.pow(self.subject, self.args)

    def backward(self, variable=None):
        if same_as(self.args, variable):
            return (self.subject**self.args) * self.subject.log()
        elif variable is None:
            return chain_rule(self, self.subject, self.args) * self.args * (self.subject**(self.args - 1))
        else:
            return self.args * (self.subject ** (self.args - 1))

    def gradients(self, loss):
        subject_grad = loss * self.args * self.subject**(self.args - 1)
        args_grad = loss * self.subject.log() * self.subject**self.args
        return gradients(self.subject, subject_grad) + gradients(self.args, args_grad)

    def simplify(self):
        subject = simplify(self.subject)
        args = simplify(self.args)

        if is_one(subject) or is_zero(args):
            return 1
        elif is_one(args):
            return subject

        return Pow(subject, args)


class DualBroadcast(Operator):
    @property
    def shape(self):
        if is_literal(self.subject):
            return self.args.shape
        elif is_literal(self.args):
            return self.subject.shape

        return self.subject.shape.broadcast(self.args.shape)


class LogicalAnd(DualBroadcast):
    def __repr__(self):
        return f"({self.subject}) AND ({self.args})"

    def forward(self):
        return Boolean.logical_and(self.subject, self.args)


class LogicalOr(DualBroadcast):
    def __repr__(self):
        return f"({self.subject}) OR ({self.args})"

    def forward(self):
        return Boolean.logical_or(self.subject, self.args)


class LogicalXor(DualBroadcast):
    def __repr__(self):
        return f"({self.subject}) XOR ({self.args})"

    def forward(self):
        return Boolean.logical_xor(self.subject, self.args)


class Add(DualBroadcast):
    def __repr__(self):
        return f"({self.subject}) + ({self.args})"

    def forward(self):
        return Numeric.add(self.subject, self.args)

    def backward(self, variable=None):
        subject = derivative_of(self.subject, variable)
        arg = derivative_of(self.args, variable)
        return subject + arg

    def gradients(self, loss):
        return gradients(self.subject, loss) + gradients(self.args, loss)

    def simplify(self):
        subject = simplify(self.subject)
        args = simplify(self.args)

        if is_zero(subject) and is_zero(args):
            return 0
        if is_zero(subject):
            return args
        elif is_zero(args):
            return subject
        else:
            return Add(subject, args)


class Mul(DualBroadcast):
    def __repr__(self):
        return f"({self.subject}) * ({self.args})"

    def forward(self):
        return Numeric.mul(self.subject, self.args)

    def backward(self, variable=None):
        subject = derivative_of(self.subject, variable)
        arg = derivative_of(self.args, variable)
        return (subject * self.args) + (self.subject * arg)

    def gradients(self, loss):
        return gradients(self.subject, self.args * loss) + gradients(self.args, self.subject * loss)

    def simplify(self):
        subject = simplify(self.subject)
        args = simplify(self.args)

        if is_zero(subject) or is_zero(args):
            return 0
        elif is_one(subject) and is_one(args):
            return 1
        elif is_one(subject):
            return args
        elif is_one(args):
            return subject
        else:
            return Mul(subject, args)


class Sub(DualBroadcast):
    def __repr__(self):
        return f"({self.subject}) - ({self.args})"

    def forward(self):
        return Numeric.sub(self.subject, self.args)

    def backward(self, variable=None):
        subject = derivative_of(self.subject, variable)
        arg = derivative_of(self.args, variable)
        return subject - arg

    def gradients(self, loss):
        return gradients(self.subject, loss) + gradients(self.args, -loss)

    def simplify(self):
        subject = simplify(self.subject)
        args = simplify(self.args)

        if is_zero(args):
            return subject
        elif same_as(subject, args):
            return 0
        else:
            return Sub(subject, args)


class Div(DualBroadcast):
    def __repr__(self):
        return f"({self.subject}) / ({self.args})"

    def __init__(self, subject, args):
        if same_as(args, 0):
            raise ValueError(f"cannot divide {subject} by {args}")

        DualBroadcast.__init__(self, subject, args)

    def forward(self):
        return Numeric.div(self.subject, self.args)

    def backward(self, variable=None):
        subject = derivative_of(self.subject, variable)
        arg = derivative_of(self.args, variable)
        return ((subject * self.args) - (self.subject * arg)) / (self.args**2)

    def gradients(self, loss):
        return gradients(self.subject, loss / self.args) + gradients(self.args, -self.subject * loss / self.args**2)

    def simplify(self):
        subject = simplify(self.subject)
        args = simplify(self.args)

        if is_zero(subject):
            return 0
        elif is_one(args):
            return subject
        else:
            return Div(subject, args)


def chain_rule(op, *args):
    """
    Compute the chain rule coefficient of the given :class:`Operator`.

    This function will return `1` if the given `numeric` is constant, or has only constant inputs.
    """

    if operator(op):
        op = operator(op)
    else:
        raise ValueError(f"cannot apply the chain rule to a constant {op}")

    args = [arg for arg in args if operator(arg)]

    if not args:
        return 1
    elif len(args) == 1:
        return derivative_of(args[0])
    else:
        return sum(derivative_of(op, arg) * derivative_of(arg) for arg in args)


def constant(numeric):
    """Return the given `numeric` state as a constant, i.e. not the result of a differentiable :class:`Operator`."""

    if is_literal(numeric):
        return numeric

    rtype = type(numeric)

    if not is_numeric(numeric):
        raise ValueError(f"a non-numeric state {numeric} (type {rtype}) cannot be a numeric constant")

    while operator(numeric):
        numeric = rtype(form=operator(numeric).forward())

    return numeric


def derivative_of(state_or_function, variable=None, keepdims=False):
    """
    Find the derivative of the given `state_or_function`.

    If a differentiable state is given, this will construct a new op to calculate it derivative, which can be
    a partial derivative if a `variable` is specified.

    If a differentiable function is given, a new callable function will be returned which computes its derivative.

    If `state_or_function` is not differentiable, a `TypeError` will be raised.
    """

<<<<<<< HEAD
    if callable(state_or_function):
        assert variable is None

        function = state_or_function
        if hasattr(function, "derivative"):
            return function.derivative()
        else:
            raise ValueError(f"not a differentiable function: {function}")

    state = state_or_function

    if not is_numeric(state):
        raise ValueError(f"cannot take the derivative of a non-numeric state {state} (note the type {type(state)})")

=======
>>>>>>> 9bfdd631
    if same_as(state, variable):
        # it's a partial derivative and this is the free variable
        return ones_like(state, keepdims)

    from ..ml.optimizer import Variable

    if isinstance(state, Variable):
        if variable is None:
            # it's not a partial derivative
            return ones_like(state, keepdims)
        else:
            # it's a partial derivative and this variable is held constant
            return zeros_like(state, keepdims)

    if is_constant(state):
        return zeros_like(state, keepdims)
    elif operator(state):
        return operator(state).backward(variable)
    else:
        raise ValueError(f"the derivative of {state} is not defined")


def gradients(numeric, loss, variables=None):
    """
    Return the gradient of a `numeric` state with respect to the given `loss`.

    If one variable is given, one gradient will be returned, or a `KeyError` will be raised if not present in the graph.
    If a list of variables is given, a corresponding list of gradients will be returned.
    If no variables are given, a :class:`Gradients` object whose keys are the inputs of the graph.
    """

    if operator(numeric):
        grads = operator(numeric).gradients(loss)
    elif is_constant(numeric):
        grads = Gradients({numeric: loss})
    elif is_numeric(numeric):
        raise ValueError(f"cannot compute gradients of {numeric} w/r/t {loss}")
    else:
        raise ValueError(f"not a numeric state: {numeric}")

    if variables is None:
        return grads

    if not isinstance(variables, (list, tuple)):
        if variables not in grads:
            raise KeyError(f"{variables} is not reachable from operator {numeric}")

        return grads[variables]

    missing = [var for var in variables if var not in grads]
    if missing:
        raise KeyError(f"not reachable by traversing the operator graph {numeric}: {missing}")

    return [grads[var] for var in variables]


def is_constant(numeric):
    """
    Return `False` if the given `numeric` state is the result of an :class:`Operator`, i.e. a differentiable function.
    """

    return operator(numeric) is None


def is_one(numeric):
    """Return `True` if the given `numeric` state is a constant with value one."""

    if same_as(numeric, 1):
        return True

    from ..collection.tensor import Dense, NDArray, Transform

    while isinstance(operator(numeric), Transform):
        numeric = operator(numeric).subject

    if same_as(numeric, 1):
        return True
    elif isinstance(numeric, NDArray) and same_as(numeric, Dense.ones_like(numeric)):
        return True

    return False


def is_zero(numeric):
    """Return `True` if the given `numeric` state is a constant with value zero."""

    if same_as(numeric, 0):
        return True

    from ..collection.tensor import Sparse, NDArray, Transform

    while isinstance(operator(numeric), Transform):
        numeric = operator(numeric).subject

    if same_as(numeric, 0):
        return True
    elif isinstance(numeric, NDArray) and same_as(numeric, Sparse.zeros_like(numeric)):
        return True

    return False


def operator(state_or_ref):
    """Return the `Operator` instance which produces the given `state_or_ref`, if any"""

    if isinstance(state_or_ref, Operator):
        return state_or_ref
    elif deref(state_or_ref) is not state_or_ref:
        return operator(deref(state_or_ref))


def simplify(state):
    """
    Simplify the given operator graph, if possible.
    For example, `simplify(Add(0, 2))` will return `2`.
    """

    if is_literal(state):
        return state

    if not is_numeric(state):
        raise TypeError(f"cannot simplify a non-numeric state: {state}")

    rtype = type(state)

    while operator(state):
        simplified = operator(state).simplify()
        if same_as(simplified, state):
            break

        state = simplified

    if is_literal(state):
        return state
    else:
        return rtype(form=state)


def shape_of(numeric):
    if isinstance(numeric, (bool, float, int)):
        from ..shape import Shape
        return Shape(tuple())
    elif isinstance(numeric, Numeric):
        return numeric.shape
    else:
        raise ValueError(f"{numeric} has no shape")


def ones_like(state, keepdims=True):
    from ..collection.tensor import Dense
    from ..scalar.number import Number

    if not keepdims:
        return Number(1)

    if is_literal(state) or same_as(state.shape.ndim(), 0):
        if isinstance(state, Numeric):
            return type(state)(form=1)
        else:
            return Number(1)
    else:
        return Dense.ones_like(state)


def zeros_like(state, keepdims=True):
    from ..collection.tensor import Sparse
    from ..scalar.number import Number

    if not keepdims:
        return Number(0)

    if is_literal(state) or same_as(state.shape.ndim(), 0):
        if isinstance(state, Numeric):
            return type(state)(form=0)
        else:
            return Number(0)
    else:
        return Sparse.zeros_like(state)


def debug_shape(numeric):
    if not hasattr(numeric, "shape"):
        raise ValueError(f"{numeric} has no shape")

    if is_literal(numeric.shape):
        print(f"the shape of {numeric} is {numeric.shape}")
        return

    print(f"{numeric} does not have a literal shape")

    op = operator(numeric)

    if not op:
        return

    from ..collection.tensor import NDArray

    if isinstance(op.subject, NDArray):
        debug_shape(op.subject)

    if isinstance(op.args, NDArray):
        debug_shape(op.args)<|MERGE_RESOLUTION|>--- conflicted
+++ resolved
@@ -721,7 +721,6 @@
     If `state_or_function` is not differentiable, a `TypeError` will be raised.
     """
 
-<<<<<<< HEAD
     if callable(state_or_function):
         assert variable is None
 
@@ -733,11 +732,6 @@
 
     state = state_or_function
 
-    if not is_numeric(state):
-        raise ValueError(f"cannot take the derivative of a non-numeric state {state} (note the type {type(state)})")
-
-=======
->>>>>>> 9bfdd631
     if same_as(state, variable):
         # it's a partial derivative and this is the free variable
         return ones_like(state, keepdims)
