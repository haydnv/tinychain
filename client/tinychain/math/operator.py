--- conflicted
+++ resolved
@@ -9,10 +9,8 @@
 
 from .interface import Numeric, Trigonometric
 
-<<<<<<< HEAD
-=======
-
-class Gradients(dict[Id, Numeric]):
+
+class Gradients(typing.Dict[Id, Numeric]):
     def __setitem__(self, key: Id, value: Numeric):
         if key in self:
             dict.__setitem__(self, key, self[key] + value)
@@ -27,7 +25,6 @@
             self[var_id] = __m[var_id]
 
 
->>>>>>> c92b8ada
 class Operator(ref.Op):
     """A differentiable operator like addition, multiplication, exponentiation, etc."""
 
@@ -90,6 +87,17 @@
     """A differentiable operator with two arguments"""
 
 
+class Trig(Unary):
+  def gradients(self, loss):
+        from ..ml.optimizer import Variable
+        if isinstance(self.subject, Variable):
+          return self.subject.invert(loss)
+        elif isinstance(form_of(self.subject), Operator):
+          return form_of(self.subject).gradients(loss)
+        else:
+          return Gradients()
+
+
 class Custom(Unary):
     """A custom operator"""
 
@@ -119,33 +127,19 @@
         from ..ml.optimizer import Variable
         from ..scalar.number import Number
 
-<<<<<<< HEAD
-        grads = GradientDict({})
-
-        if isinstance(self.subject, Variable):
-            grads.add_grads(self.subject.invert(loss))
-        elif isinstance(form_of(self.subject), Operator):
-            grads.add_grads(form_of(self.subject).gradients(loss))
-
-        if isinstance(self.args, Variable):
-            grads.add_grads(self.args.invert(loss))
-        elif isinstance(form_of(self.args), Operator):
-            grads.add_grads(form_of(self.args).gradients(loss))
-=======
         grads = Gradients()
 
         if isinstance(self.subject, Variable):
             # TODO: maintain the shape of the loss tensor
-            grads.update(self.subject.invert(loss if isinstance(loss, Number) else loss.sum()))
+            grads.update(self.subject.invert(loss))
         elif operator(self.subject):
             grads.update(operator(self.subject).gradients(loss))
 
         if isinstance(self.args, Variable):
             # TODO: maintain the shape of the loss tensor
-            grads.update(self.args.invert(loss if isinstance(loss, Number) else loss.sum()))
+            grads.update(self.args.invert(loss))
         elif operator(self.args):
             grads.update(operator(self.args).gradients(loss))
->>>>>>> c92b8ada
 
         return grads
 
@@ -169,21 +163,6 @@
                 matrix.transpose(),
                 BadRequest("not a matrix: {{tensor}}", tensor=matrix)))
 
-<<<<<<< HEAD
-        grads = GradientDict({})
-
-        grad = loss @ transpose(self.args)
-        if isinstance(self.subject, Variable):
-            grads.add_grads(self.subject.invert(grad))
-        elif isinstance(form_of(self.subject), Operator):
-            grads.add_grads(form_of(self.subject).gradients(grad))
-
-        grad = transpose(self.subject) @ loss
-        if isinstance(self.args, Variable):
-            grads.add_grads(self.args.invert(grad))
-        elif isinstance(form_of(self.args), Operator):
-            grads.add_grads(form_of(self.args).gradients(grad))
-=======
         grads = Gradients()
 
         grad = loss @ transpose(self.args)
@@ -197,7 +176,6 @@
             grads.update(self.args.invert(grad))
         elif operator(self.subject):
             grads.update(operator(self.args).gradients(grad))
->>>>>>> c92b8ada
 
         return grads
 
@@ -214,21 +192,6 @@
     def gradients(self, loss):
         from ..ml.optimizer import Variable
 
-<<<<<<< HEAD
-        grads = GradientDict({})
-
-        grad = self.args * loss
-        if isinstance(self.subject, Variable):
-            grads.add_grads(self.subject.invert(grad))
-        elif isinstance(form_of(self.subject), Operator):
-            grads.add_grads(form_of(self.subject).gradients(grad))
-
-        grad = self.subject * loss
-        if isinstance(self.args, Variable):
-            grads.add_grads(self.args.invert(grad))
-        elif isinstance(form_of(self.args), Operator):
-            grads.add_grads(form_of(self.args).gradients(grad))
-=======
         grads = Gradients()
 
         grad = self.args * loss
@@ -242,7 +205,6 @@
             grads.update(self.args.invert(grad))
         elif operator(self.args):
             grads.update(operator(self.args).gradients(grad))
->>>>>>> c92b8ada
 
         return grads
 
@@ -260,34 +222,20 @@
         from ..ml.optimizer import Variable
         from ..scalar.number import Number
 
-<<<<<<< HEAD
-        grads = GradientDict({})
-
-        if isinstance(self.subject, Variable):
-            grads.add_grads(self.subject.invert(-loss))
-        elif isinstance(form_of(self.subject), Operator):
-            grads.add_grads(form_of(self.subject).gradients(loss))
-
-        if isinstance(self.args, Variable):
-            grads.add_grads(self.args.invert(-loss))
-        elif isinstance(form_of(self.args), Operator):
-            grads.add_grads(form_of(self.args).gradients(loss))
-=======
-        loss = loss if isinstance(loss, Number) else loss.sum()
+        #loss = loss if isinstance(loss, Number) else loss.sum()
         grads = Gradients()
 
         if isinstance(self.subject, Variable):
             # TODO: maintain the shape of the loss tensor
-            grads.update(self.subject.invert(-(loss if isinstance(loss, Number) else loss.sum())))
+            grads.update(self.subject.invert(-loss))
         elif operator(self.subject):
             grads.update(operator(self.subject).gradients(loss))
 
         if isinstance(self.args, Variable):
             # TODO: maintain the shape of the loss tensor
-            grads.update(self.args.invert(-(loss if isinstance(loss, Number) else loss.sum())))
+            grads.update(self.args.invert(-loss))
         elif operator(self.args):
             grads.update(operator(self.args).gradients(loss))
->>>>>>> c92b8ada
 
         return grads
 
@@ -304,19 +252,6 @@
     def gradients(self, loss):
         from ..ml.optimizer import Variable
 
-<<<<<<< HEAD
-        grads = GradientDict({})
-
-        if isinstance(self.subject, Variable):
-            grads.add_grads(self.subject.invert(self.subject * loss / self.args))
-        elif isinstance(form_of(self.subject), Operator):
-            grads.add_grads(form_of(self.subject).gradients(loss / self.args))
-
-        if isinstance(self.args, Variable):
-            grads.add_grads(self.args.invert((-self.subject * loss) / self.args**2))
-        elif isinstance(form_of(self.args), Operator):
-            grads.add_grads(form_of(self.args).gradients(loss / self.args))
-=======
         grads = Gradients()
 
         if isinstance(self.subject, Variable):
@@ -328,7 +263,6 @@
             grads.update(self.args.invert((-self.subject * loss) / self.args**2))
         elif operator(self.args):
             grads.update(operator(self.args).gradients(loss / self.args))
->>>>>>> c92b8ada
 
         return grads
 
@@ -346,31 +280,17 @@
     def gradients(self, loss):
         from ..ml.optimizer import Variable
 
-<<<<<<< HEAD
-        grads = GradientDict({})
-
-        if isinstance(self.subject, Variable):
-            grads.add_grads(self.subject.invert(loss * self.args * self.subject**(self.args - 1)))
-        elif isinstance(form_of(self.subject), Operator):
-            grads.add_grads(form_of(self.subject).gradients(loss * self.args * self.subject ** (self.args - 1)))
+        grads = Gradients()
+
+        if isinstance(self.subject, Variable):
+            grads.update(self.subject.invert(loss * self.args * self.subject**(self.args - 1)))
+        elif operator(self.subject):
+            grads.update(operator(self.subject).gradients(loss * self.args * self.subject ** (self.args - 1)))
 
         if isinstance(self.args, Variable):
-            grads.add_grads(self.args.invert(loss * self.subject.log() * self.subject**self.args))
-        elif isinstance(form_of(self.args), Operator):
-            grads.add_grads(form_of(self.args).gradients(loss * self.subject.log() * self.subject ** self.args))
-=======
-        grads = Gradients()
-
-        if isinstance(self.subject, Variable):
-            grads.update(self.subject.invert(loss * self.args * self.subject**(self.args - 1)))
-        elif operator(self.subject):
-            grads.update(operator(self.subject).gradients(loss * self.args * self.subject ** (self.args - 1)))
-
-        if isinstance(self.args, Variable):
-            grads.update(self.args.invert(loss * self.subject.ln() * self.subject**self.args))
+            grads.update(self.args.invert(loss * self.subject.log() * self.subject**self.args))
         elif operator(self.args):
-            grads.update(operator(self.args).gradients(loss * self.subject.ln() * self.subject ** self.args))
->>>>>>> c92b8ada
+            grads.update(operator(self.args).gradients(loss * self.subject.log() * self.subject ** self.args))
 
         return grads
 
@@ -388,12 +308,12 @@
     def gradients(self, loss):
         from ..ml.optimizer import Variable
 
-        grads = GradientDict({})
-
-        if isinstance(self.subject, Variable):
-            grads.add_grads(self.subject.invert(self.subject.exp() * loss))
+        grads = Gradients()
+
+        if isinstance(self.subject, Variable):
+            grads.update(self.subject.invert(self.subject.exp() * loss))
         elif isinstance(form_of(self.subject), Operator):
-            grads.add_grads(form_of(self.subject).gradients(self.subject.exp() * loss))
+            grads.update(operator(self.subject).gradients(self.subject.exp() * loss))
 
         return grads
 
@@ -408,33 +328,14 @@
     def gradients(self, loss):
         from ..ml.optimizer import Variable
 
-        grads = GradientDict({})
-
-        if isinstance(self.subject, Variable):
-<<<<<<< HEAD
-            grads.add_grads(self.subject.invert(loss / self.subject))
-        elif isinstance(form_of(self.subject), Operator):
-            grads.add_grads(form_of(self.subject).gradients(loss / self.subject))
-        
-        return grads
-            
-
-class Trig(Unary):
-  def gradients(self, loss):
-        from ..ml.optimizer import Variable
-        if isinstance(self.subject, Variable):
-          return self.subject.invert(loss)
-        elif isinstance(form_of(self.subject), Operator):
-          return form_of(self.subject).gradients(loss)
-        else:
-          return GradientDict({})
-=======
-            return self.subject.invert(grad)
-        elif operator(self.subject):
-            return operator(self.subject).gradients(grad)
-
-        return Gradients()
->>>>>>> c92b8ada
+        grads = Gradients()
+
+        if isinstance(self.subject, Variable):
+            grads.update(self.subject.invert(loss / self.subject))
+        elif operator(self.subject):
+            operator(self.subject).gradients(loss / self.subject)
+
+        return grads
 
 
 class Sin(Trig):
@@ -479,13 +380,8 @@
 class Acos(Trig):
     def forward(self):
         return Trigonometric.acos(self.subject)
-<<<<<<< HEAD
-
-    def backward(self, variable):
-=======
     
     def backward(self, variable=None):
->>>>>>> c92b8ada
         subject = derivative_of(self.subject, variable) if self.subject is variable else self.subject
         return -((1 - subject**2)**-0.5)
 
@@ -510,13 +406,8 @@
 class Cosh(Trig):
     def forward(self):
         return Trigonometric.cosh(self.subject)
-<<<<<<< HEAD
-
-    def backward(self, variable):
-=======
     
     def backward(self, variable=None):
->>>>>>> c92b8ada
         subject = derivative_of(self.subject, variable) if self.subject is variable else self.subject
         return subject.sinh()
 
@@ -541,13 +432,8 @@
 class Acosh(Trig):
     def forward(self):
         return Trigonometric.acosh(self.subject)
-<<<<<<< HEAD
-
-    def backward(self, variable):
-=======
     
     def backward(self, variable=None):
->>>>>>> c92b8ada
         subject = derivative_of(self.subject, variable) if self.subject is variable else self.subject
         return ((subject**2) - 1)**-0.5
 
@@ -559,13 +445,8 @@
 class Tan(Trig):
     def forward(self):
         return Trigonometric.tan(self.subject)
-<<<<<<< HEAD
-
-    def backward(self, variable):
-=======
     
     def backward(self, variable=None):
->>>>>>> c92b8ada
         subject = derivative_of(self.subject, variable) if self.subject is variable else self.subject
         return 1 / (subject.cos()**2)
 
@@ -583,10 +464,6 @@
         return 1 - subject.tanh()**2
 
     def gradients(self, loss):
-<<<<<<< HEAD
-        grad = (1 - self.subject.tanh()**2) * loss
-        return Trig.gradients(self, grad)
-=======
         from ..ml.optimizer import Variable
 
         grad = self.backward() * loss
@@ -596,7 +473,6 @@
             return operator(self.subject).gradients(grad)
 
         return Gradients()
->>>>>>> c92b8ada
 
 
 class Atan(Trig):
@@ -615,13 +491,8 @@
 class Atanh(Trig):
     def forward(self):
         return Trigonometric.atanh(self.subject)
-<<<<<<< HEAD
-
-    def backward(self, variable):
-=======
     
     def backward(self, variable=None):
->>>>>>> c92b8ada
         subject = derivative_of(self.subject, variable) if self.subject is variable else self.subject
         return 1 / (1 - (subject**2))
 
@@ -665,15 +536,6 @@
         raise TypeError(f"the derivative of {state} is not defined")
 
 
-<<<<<<< HEAD
-class GradientDict(dict):
-    def add_grads(self, grads):
-        for k, v in grads.items():
-            if k in self:
-                self[k] += v
-            else:
-                self[k] = v
-=======
 def operator(state_or_ref):
     """Return the `Operator` instance which produces the given `state_or_ref`, if any"""
 
@@ -684,5 +546,4 @@
         return operator(form_of(state_or_ref))
 
     if isinstance(state_or_ref, StateRef):
-        return operator(state_or_ref.state)
->>>>>>> c92b8ada
+        return operator(state_or_ref.state)