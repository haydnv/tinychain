--- conflicted
+++ resolved
@@ -2,12 +2,7 @@
 from abc import abstractmethod
 import typing as t
 
-<<<<<<< HEAD
-import tinychain as tc
-from tinychain.collection.tensor import Tensor, Dense
-=======
 from tinychain.collection.tensor import Dense
->>>>>>> 01d13378
 from tinychain.decorators import closure, post_op
 from tinychain.ml import DiffedParameter, Parameter
 from tinychain.ref import After, While
@@ -20,11 +15,7 @@
 
 class Optimizer(Map):
     @abstractmethod
-<<<<<<< HEAD
-    def optimize(self):
-=======
     def optimize(self, param_list: t.List[Parameter]):
->>>>>>> 01d13378
         """Update the given `gradient` by computing deltas for the given `loss`."""
 
     @property
@@ -36,51 +27,6 @@
     @classmethod
     def create(cls, lr=F32(0.01)):
         """Create a new `GradientDescent` optimizer with the given hyperparameter.
-<<<<<<< HEAD
-        'lr': learning rate
-        """
-
-        return cls({"lr": lr})
-
-    def optimize(self, i, param_list: t.List[Parameter]):
-        return [param.value.write(param.value - (param.grad * self.lr)) for param in param_list]
-
-class Adam(Optimizer):
-
-    @classmethod
-    def create(cls, param_list: t.List[Parameter],  beta1=F32(0.9), beta2=F32(0.999), lr=F32(1e-3), eps=F32(1e-8)):
-        """Create a new `Adam` optimizer with the given hyperparameters.
-        'lr': learning rate;
-        'beta1': The exponential decay rate for the 1st moment estimates;
-        'beta2': The exponential decay rate for the 2nd moment estimates;
-        'eps': A small constant for numerical stability.
-        Args:
-            `param_list`: a `List[Parameter]` of model's parameters for optimizing.
-        """
-
-        m = {p.name: Dense.zeros(p.value.shape, F32) for p in param_list}
-        v = {p.name: Dense.zeros(p.value.shape, F32) for p in param_list}
-
-
-        class _Adam(cls):
-
-            def optimize(self, i, param_list: t.List[DiffedParameter]):
-                update_m = [m[p.name].write(m[p.name] * beta1 + p.grad * (F32(1) - beta1)) for p in param_list]
-                update_v = [v[p.name].write(v[p.name] * beta2 + p.grad.pow(2) * (F32(1) - beta2)) for p in param_list]
-                a = lr * (F32(1) - beta2.pow(i)).pow(F32(0.5)) / (F32(1) - beta1.pow(i))
-                return After(
-                    when=[update_m, update_v],
-                    then=[
-                        p.value.write(p.value - m[p.name] / (v[p.name].pow(F32(0.5)).add(eps)) * a)
-                        for p in param_list
-                    ])
-
-            @property
-            def lr(self) -> F32:
-                return lr
-
-        return _Adam()
-=======
         Args:
             'lr': learning rate
         """
@@ -103,20 +49,12 @@
             'eps': A small constant for numerical stability.
             `param_list`: a `List[Parameter]` of model's parameters for optimizing.
         """
->>>>>>> 01d13378
 
         m = Map({p.name: Dense.zeros(p.value.shape, F32) for p in param_list})
         v = Map({p.name: Dense.zeros(p.value.shape, F32) for p in param_list})
 
         return cls({"beta1": beta1, "beta2": beta2, "eps": eps, "lr": lr, "m": m, "v": v})
 
-<<<<<<< HEAD
-    Two named states are provided to `train_while`:
-        `i`: the iteration number, a one-indexed `UInt`;
-        `output`: a `Tensor`, the last output of the model;
-        `loss`: a `Number`, the lats loss of the model's predict.
-    """
-=======
     def optimize(self, i, param_list: t.List[DiffedParameter]):
         beta1 = self["beta1"]
         beta2 = self["beta2"]
@@ -134,7 +72,6 @@
         return After(
             when=[update_m, update_v],
             then=update_model)
->>>>>>> 01d13378
 
 
 def train(model, optimizer, inputs, labels, cost, train_while):
@@ -150,10 +87,4 @@
 
         return After(update, {"i": i + 1, 'loss': cxt.loss, 'output':cxt.output})
 
-<<<<<<< HEAD
-    output = model.forward(inputs).copy()
-    loss = cost(output)
-    return While(train_while, step, {"i": 1, "output": output, "loss": loss})
-=======
-    return While(train_while, step, {"i": 1, "loss": F32(1.0), 'output': Dense.ones(labels.shape)})
->>>>>>> 01d13378
+    return While(train_while, step, {"i": 1, "loss": F32(1.0), 'output': Dense.ones(labels.shape)})