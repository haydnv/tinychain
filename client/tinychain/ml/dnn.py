--- conflicted
+++ resolved
@@ -1,14 +1,15 @@
 # Constructors for a generic deep neural network.
 #
 # Prefer this implementation if no more domain-specific neural net architecture is needed.
+import functools
+import operator
+from typing import List
 
 from tinychain.collection.tensor import einsum, Dense
-from tinychain.ml import Layer, NeuralNet, Sigmoid, Parameter
-<<<<<<< HEAD
+from tinychain.ml import Layer, NeuralNet, Sigmoid, Parameter, DiffedParameter
 
-=======
-from tinychain.value import String
->>>>>>> ee9123dc
+from client.tinychain.collection.tensor import Tensor
+
 
 class DNNLayer(Layer):
     @classmethod
@@ -17,7 +18,6 @@
 
         weights = Dense.create((input_size, output_size))
         bias = Dense.create((output_size,))
-        name = String(name + '.{{nv}}')
 
         return cls.load(name, weights, bias, activation)
 
@@ -39,7 +39,7 @@
 
     @property
     def activation(self):
-        return Sigmoid()
+        return self['activation']
 
     def forward(self, x):
         inputs = einsum("ki,ij->kj", [x, self["weights"]]) + self["bias"]
@@ -48,18 +48,16 @@
     def backward(self, x, loss):
         m = x.shape[0]
         inputs = einsum("ki,ij->kj", [x, self["weights"]]) + self["bias"]
-        delta = loss * self.activation.backward(inputs)
-<<<<<<< HEAD
-        gradients = einsum("ki,kj->ij", [x, delta]).copy()
-        return delta, [
-            Parameter(name=self['name'].render(nv='weight'), value=self["weights"], grad=gradients / m),
-=======
-        update = einsum("ki,kj->ij", [x, delta]).copy()
-        return delta, [
-            Parameter(name=self['name'].render(nv='weight'), value=self["weights"], grad=update / m),
->>>>>>> ee9123dc
-            Parameter(name=self['name'].render(nv='bias'), value=self["bias"], grad=delta.sum(0) / m)
-            ]
+        delta = Tensor(loss * self.activation.backward(inputs))
+        dL = einsum("ij,kj->ki", [self["weights"], delta])
+        return dL, [
+            DiffedParameter(name=self['name'] + '.weight', value=self["weights"], grad= einsum("ki,kj->ij", [x, delta]).copy() / m),
+            DiffedParameter(name=self['name'] + '.bias', value=self["bias"], grad=delta.sum(0) / m)
+        ]
+
+    def get_param_list(self) -> List[Parameter]:
+        return [Parameter(name=self['name'] + '.weight', value=self["weights"]),
+               Parameter(name=self['name'] + '.bias', value=self["bias"])]
 
 
 class DNN(NeuralNet):
@@ -107,10 +105,9 @@
                     loss = loss.copy()
                     param_list.extend(layer_param_list)
 
-<<<<<<< HEAD
-                return loss, param_list
-=======
                 return param_list
->>>>>>> ee9123dc
+            
+            def get_param_list(self)  -> List[Parameter]:
+                return functools.reduce(operator.add, [layer.get_param_list() for layer in layers], [])
 
         return DNN(layers)