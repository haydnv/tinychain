# Constructors for a generic deep neural network.
#
# Prefer this implementation if no more domain-specific neural net architecture is needed.
import functools
import operator
from typing import List

from tinychain.collection.tensor import einsum, Dense, Tensor
from tinychain.ml import Layer, NeuralNet, Sigmoid, DiffedParameter, Parameter


class DNNLayer(Layer):
    @classmethod
    def create(cls, name: str, input_size, output_size, activation=Sigmoid()):
        """Create a new, empty `DNNLayer` with the given shape and activation function."""

        weights = Dense.create((input_size, output_size))
        bias = Dense.create((output_size,))

        return cls.load(name, weights, bias, activation)

    @classmethod
    def load(cls, name, weights, bias, activation=Sigmoid()):
        """Load a `DNNLayer` with the given `weights` and `bias` tensors."""

        class _DNNLayer(cls):
            @classmethod
            @property
            def shape(cls):
<<<<<<< HEAD
                return {"weights": weights.shape, "bias": bias.shape}

            def forward(self, x):
                inputs = einsum("ki,ij->kj", [x, weights]) + bias
=======
                return {name + ".weights": weights.shape, name + ".bias": bias.shape}

            def forward(self, x):
                inputs = einsum("ki,ij->kj", [x, self[name + ".weights"]]) + self[name + ".bias"]
>>>>>>> 01d13378
                return activation.forward(inputs)

            def backward(self, x, loss):
                m = x.shape[0]
<<<<<<< HEAD
                inputs = einsum("ki,ij->kj", [x, weights]) + bias
                delta = Tensor(loss * activation.backward(inputs))
                dL = einsum("ij,kj->ki", [weights, delta])
                return dL, [
                    DiffedParameter.create(name=name + '.weight', value=weights, grad=einsum("ki,kj->ij", [x, delta]).copy() / m),
                    DiffedParameter.create(name=name + '.bias', value=bias, grad=delta.sum(0) / m)
                ]

            def get_param_list(self) -> List[Parameter]:
                return [
                    Parameter.create(name=name + '.weight', value=weights),
                    Parameter.create(name=name + '.bias', value=bias)
                ]

        return _DNNLayer()
=======
                inputs = einsum("ki,ij->kj", [x, self[name + ".weights"]]) + self[name + ".bias"]
                delta = Tensor(activation.backward(inputs) * loss)
                dL = einsum("ij,kj->ki", [self[name + ".weights"], delta])
                return dL, [
                    DiffedParameter.create(
                        name=name + '.weight',
                        value=self[name + ".weights"],
                        grad=einsum("ki,kj->ij", [x, delta]).copy() / m),
                    DiffedParameter.create(
                        name=name + '.bias',
                        value=self[name + ".bias"],
                        grad=delta.sum(0) / m)
                ]

            def get_param_list(self) -> List[Parameter]: 
                return [
                    Parameter.create(name=name + '.weight', value=self[name + ".weights"]),
                    Parameter.create(name=name + '.bias', value=self[name + ".bias"])
                ]

        return _DNNLayer({name + ".bias": bias, name + ".weights": weights})
>>>>>>> 01d13378


class DNN(NeuralNet):
    @classmethod
    def create(cls, shape):
        """Create a new, zero-values multilayer deep neural network (DNN).

        Args:
            `shape` a list of tuples of the form `input_size, output_size` or `input_size, output_size, activation`
        """

        layers = [DNNLayer.create(*ioa) for ioa in shape]
        return cls.load(layers)

    @classmethod
    def load(cls, layers):
        if not layers:
            raise ValueError("cannot initialize a neural net with no layers")

        n = len(layers)

        class DNN(cls):
            @classmethod
            @property
            def shape(cls):
                return [layer.shape for layer in layers]

            def forward(self, inputs):
                state = self[0].forward(inputs)
                for i in range(1, n):
                    state = self[i].forward(state)

                return state

            def backward(self, inputs, loss):
                layer_inputs = [inputs]

                for l in range(n):
                    layer_output = self[l].forward(layer_inputs[-1]).copy()
                    layer_inputs.append(layer_output)

                param_list = []
                for l in reversed(range(n)):
                    loss, layer_param_list = self[l].backward(layer_inputs[l], loss)
                    loss = loss.copy()
                    param_list.extend(layer_param_list)

<<<<<<< HEAD
                return param_list
=======
                return loss, param_list
>>>>>>> 01d13378
            
            def get_param_list(self)  -> List[Parameter]:
                return functools.reduce(operator.add, [layer.get_param_list() for layer in layers], [])

        return DNN(layers)<|MERGE_RESOLUTION|>--- conflicted
+++ resolved
@@ -27,38 +27,14 @@
             @classmethod
             @property
             def shape(cls):
-<<<<<<< HEAD
-                return {"weights": weights.shape, "bias": bias.shape}
-
-            def forward(self, x):
-                inputs = einsum("ki,ij->kj", [x, weights]) + bias
-=======
                 return {name + ".weights": weights.shape, name + ".bias": bias.shape}
 
             def forward(self, x):
                 inputs = einsum("ki,ij->kj", [x, self[name + ".weights"]]) + self[name + ".bias"]
->>>>>>> 01d13378
                 return activation.forward(inputs)
 
             def backward(self, x, loss):
                 m = x.shape[0]
-<<<<<<< HEAD
-                inputs = einsum("ki,ij->kj", [x, weights]) + bias
-                delta = Tensor(loss * activation.backward(inputs))
-                dL = einsum("ij,kj->ki", [weights, delta])
-                return dL, [
-                    DiffedParameter.create(name=name + '.weight', value=weights, grad=einsum("ki,kj->ij", [x, delta]).copy() / m),
-                    DiffedParameter.create(name=name + '.bias', value=bias, grad=delta.sum(0) / m)
-                ]
-
-            def get_param_list(self) -> List[Parameter]:
-                return [
-                    Parameter.create(name=name + '.weight', value=weights),
-                    Parameter.create(name=name + '.bias', value=bias)
-                ]
-
-        return _DNNLayer()
-=======
                 inputs = einsum("ki,ij->kj", [x, self[name + ".weights"]]) + self[name + ".bias"]
                 delta = Tensor(activation.backward(inputs) * loss)
                 dL = einsum("ij,kj->ki", [self[name + ".weights"], delta])
@@ -80,7 +56,6 @@
                 ]
 
         return _DNNLayer({name + ".bias": bias, name + ".weights": weights})
->>>>>>> 01d13378
 
 
 class DNN(NeuralNet):
@@ -128,11 +103,7 @@
                     loss = loss.copy()
                     param_list.extend(layer_param_list)
 
-<<<<<<< HEAD
-                return param_list
-=======
                 return loss, param_list
->>>>>>> 01d13378
             
             def get_param_list(self)  -> List[Parameter]:
                 return functools.reduce(operator.add, [layer.get_param_list() for layer in layers], [])
