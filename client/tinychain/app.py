--- conflicted
+++ resolved
@@ -122,16 +122,8 @@
                 continue
 
             if isinstance(attr, MethodStub):
-<<<<<<< HEAD
                 for method_name, method in attr.expand(self, name):
                     setattr(self, method_name, method)
-            elif isinstance(attr, State):
-                if not independent(attr):
-                    classname = self.__class__.__name__
-                    raise ValueError(f"{attr} in {classname} depends on anonymous state {depends_on(attr)}")
-=======
-                setattr(self, name, attr.method(self, name))
->>>>>>> fa5c5d9c
 
     # TODO: deduplicate with Meta.__form__
     def __form__(self):
