--- conflicted
+++ resolved
@@ -650,10 +650,29 @@
         return Gradients()
 
 
-<<<<<<< HEAD
 class Reduce(Dual):
     # TODO: move common functionality from reduce operators into this parent class
     pass
+
+
+class Norm(Dual):
+    def forward(self):
+        return NDArray.norm(self.subject, self.args)
+    
+    def backward(self, variable=None):
+        return self.subject / self.subject.norm(self.args)
+    
+    def gradients(self, loss):
+        from ..ml.optimizer import Variable
+
+        grads = Gradients()
+
+        if isinstance(self.subject, Variable):
+            grads.update(self.subject.invert(loss * self.subject / self.subject.norm(self.args)))
+        elif operator(self.subject):
+            grads.update(operator(self.subject).gradients(loss * self.subject / self.subject.norm(self.args)))
+        
+        return grads
 
 
 class Sum(Reduce):
@@ -687,18 +706,6 @@
             grads.update(operator(self.subject).gradients(loss))
 
         return grads
-class Norm(Unary):
-=======
-class Norm(Dual):
->>>>>>> b62aa18a
-    def forward(self):
-        return NDArray.norm(self.subject, self.args)
-
-    def backward(self, variable=None):
-        raise NotImplementedError("derivative of norm")
-
-    def gradients(self, loss):
-        raise NotImplementedError("gradients of norm")
 
 
 class Transform(Operator):
