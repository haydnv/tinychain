"""An n-dimensional array of numbers."""

from ..decorators import post
from ..generic import Map, Tuple
from ..interface import Equality, Interface, Order
from ..math.operator import *
from ..scalar.bound import handle_bounds
from ..scalar.number import Bool, F32, F64, Number, UInt, U64
from ..scalar import ref
from ..state import Class, Stream
from ..util import form_of, uri

from .base import Collection


class Shape(Tuple):
    __spec__ = typing.Tuple[U64, ...]

    def reduce_shape(self, axes):
        return ref.Post(uri(Tensor).append("reduce_shape"), {"shape": self, "axes": axes})


class NDArray(Interface):
    def expand_dims(self, axis=-1):
        return ref.Get(ref.MethodSubject(self, "expand_dims"), axis)

    def flip(self, axis):
        return ref.Get(ref.MethodSubject(self, "flip"), axis)

    def norm(self):
        return ref.Get(ref.MethodSubject(self, "norm"))

    def reshape(self, shape):
        return ref.Get(ref.MethodSubject(self, "reshape"), shape)

    def slice(self, bounds):
        return ref.Get(ref.MethodSubject(self), bounds)

    def sum(self, axis=None):
        return ref.Get(ref.MethodSubject(self, "sum"), axis)
    
    def norm(self, axis=None):
        return (self**2).sum(axis).pow(0.5)

    def transpose(self, permutation=None):
        return ref.Get(ref.MethodSubject(self, "transpose"), permutation)


class Tensor(Collection, Equality, Numeric, Order, Trigonometric, NDArray):
    """An n-dimensional array of numbers."""

    __uri__ = uri(Collection) + "/tensor"
    __spec__ = (Shape, Number)

    @classmethod
    def trig_rtype(cls):
        shape, dtype = cls.__spec__
        return cls.expect(shape, dtype.trig_rtype())

    @classmethod
    def expect(cls, shape, dtype):
        """
        Define a new subclass of `cls` which captures the given shape and datatype.

        It would be better to implement this function using generic type parameters (i.e. `class Tensor[Shape, DType]:`)
        but this is not supported on Python <= 3.8.
        """

        spec = (shape, dtype)

        if not isinstance(shape, Shape):
            shape = Shape(shape)

        class _Tensor(cls):
            __spec__ = spec

            @classmethod
            def create(cls):
                return cls(ref.Get(cls, (shape, dtype)))

            @property
            def dtype(self):
                return dtype

            @property
            def ndim(self):
                if hasattr(shape, "__len__"):
                    return len(shape)
                else:
                    return ref.Get(ref.MethodSubject(self, "ndim"))

            @property
            def schema(self):
                return shape, dtype

            @property
            def shape(self):
                return shape

        return _Tensor

    @classmethod
    def create(cls, shape, dtype=F32):
        """Create a new, empty `Tensor`. Call this method to initialize a persistent `Tensor` in a `Chain`."""

        return cls.expect(shape, dtype).create()

    @classmethod
    def load(cls, shape, data, dtype=F32):
        """
        Load a `Tensor` from an existing data set.

        Example:
            .. highlight:: python
            .. code-block:: python

                coords = [[0, 0, 1], [0, 1, 0]]
                values = [1, 2]
                sparse = tc.tensor.Sparse.load([2, 3, 4], zip(coords, values))
                dense = tc.tensor.Dense.load([2, 3, 4], values, tc.I32)
        """

        return cls.expect(shape, dtype)(ref.Get(uri(cls) + "/load", ((shape, dtype), data)))

    def __getitem__(self, bounds):
        return self.slice(bounds)

    def __setitem__(self, bounds, value):
        raise NotImplementedError("use Tensor.write instead")

    def __matmul__(self, other):
        return Tensor(MatMul(self, other))
    
    def abs(self):
        return Tensor(Abs(self))

    def add(self, other):
        return Tensor(Add(self, other))

    def all(self):
        """Return `True` if all elements in this `Tensor` are nonzero."""

        return self._get("all", rtype=Bool)

    def any(self):
        """Return `True` if any element in this `Tensor` are nonzero."""

        return self._get("any", rtype=Bool)

    def argmax(self, axis=None):
        """Return the indices of the maximum values along the given `axis` of this `Tensor`.

        If no `axis` is given, the total offset will be returned.
        """

        return self._get("argmax", axis, self.__class__)

    def cast(self, number_type):
        """Cast the data type of `Tensor` into the given `number_type`."""

        return self._get("cast", number_type, self.__class__.expect(self.shape, number_type))

    def copy(self):
        """Return a copy of this `Tensor`"""

        return self.__class__(form=Copy(self))

    def div(self, other):
        return Tensor(Div(self, other))

    @property
    def dtype(self):
        """Return the data type of this `Tensor`."""

        return self._get("dtype", rtype=Class)

    def exp(self):
        return Tensor(Exp(self))
    
    def log(self, base=None):
        return Tensor(Log(self, base))

    def sin(self):
        return Tensor(Sin(self))

    def cos(self):
        return Tensor(Cos(self))

    def asin(self):
        return Tensor(Asin(self))

    def acos(self):
        return Tensor(Acos(self))

    def sinh(self):
        return Tensor(Sinh(self))

    def cosh(self):
        return Tensor(Cosh(self))

    def asinh(self):
        return Tensor(Asinh(self))

    def acosh(self):
        return Tensor(Acosh(self))

    def tan(self):
        return Tensor(Tan(self))

    def tanh(self):
        return Tensor(Tanh(self))

    def atan(self):
        return Tensor(Atan(self))

    def atanh(self):
        return Tensor(Atanh(self))

    def flip(self, axis):
        """Flip the elements in this `Tensor` along the specified `axis`."""

        return self.__class__(form=Flip(self, axis))

    def eq(self, other):
        """Return a boolean `Tensor` with element-wise equality values."""

        return self._post("eq", {"r": other}, Tensor)

    def expand_dims(self, axis=None):
        """Return a view of this `Tensor` with an extra dimension of size 1 at the given axis."""

        rtype = Tensor
        if isinstance(form_of(self.shape), (list, tuple)):
            if isinstance(form_of(axis), int):
                shape = list(form_of(self.shape))
                shape.insert(form_of(axis), 1)
                rtype = Tensor.expect(shape, self.dtype)

        return rtype(form=Expand(self, axis))

    def gt(self, other):
        """Return a boolean `Tensor` with element-wise greater-than values."""

        return self._post("gt", {"r": other}, Tensor)

    def gte(self, other):
        """Return a boolean `Tensor` with element-wise greater-or-equal values."""

        return self._post("gte", {"r": other}, Tensor)

    def lt(self, other):
        """Return a boolean `Tensor` with element-wise less-than values."""

        return self._post("lt", {"r": other}, Tensor)

    def lte(self, other):
        """Return a boolean `Tensor` with element-wise less-or-equal values."""

        return self._post("lte", {"r": other}, Tensor)

    def logical_and(self, other):
        """Return a boolean `Tensor` with element-wise logical and values."""

        return self._post("and", {"r": other}, Tensor)

    def logical_not(self):
        """Return a boolean `Tensor` with element-wise logical not values."""

        return self._get("not", rtype=Tensor)

    def logical_or(self, other):
        """Return a boolean `Tensor` with element-wise logical or values."""

        return self._post("or", {"r": other}, Tensor)

    def logical_xor(self, other):
        """Return a boolean `Tensor` with element-wise logical xor values."""

        return self._post("xor", {"r": other}, Tensor)

    def max(self, axis=None):
        """Find the maxima of this `Tensor` along the given `axis`, or the entire tensor if no axis is given."""

        rtype = Number if axis is None else Tensor
        return self._get("max", axis, rtype)

    def min(self, axis=None):
        """Find the minima of this `Tensor` along the given `axis`, or the entire tensor if no axis is given."""

        rtype = Number if axis is None else Tensor
        return self._get("min", axis, rtype)

    def mean(self, axis=None):
        """
        Return the average of this `Tensor` along the given `axis`,
        or the average of the entire `Tensor` if no axis is given.
        """

        if axis is None:
            return self.sum() / self.size
        else:
            return self.sum(axis) / self.shape[axis]

    def mul(self, other):
        return Tensor(Mul(self, other))
    
    def norm(self, axis=None):
        return Tensor(Norm(self, axis))

    @property
    def ndim(self):
        """Return the number of dimensions of this `Tensor`."""

        return self._get("ndim", rtype=UInt)

    def ne(self, other):
        """Return a boolean `Tensor` with element-wise not-equal values."""

        return self._post("ne", {"r": other}, Tensor)

    def norm(self):
        """Compute the Frobenius norm (aka Euclidean norm) of a matrix or batch of matrices."""

        return Tensor(Norm(self))

    def pow(self, other):
        return Tensor(Pow(self, other))

    def product(self, axis=None):
        """Calculate the product of this `Tensor` along the given `axis`, or the total product if no axis is given."""

        rtype = Number if axis is None else Tensor
        return self._get("product", axis, rtype)

    def reshape(self, shape):
        """Return a view of this `Tensor` with the given `shape`."""

        return Tensor.expect(shape, self.dtype)(form=Reshape(self, shape))

    @property
    def shape(self):
        """Return the shape of this `Tensor`."""

        return self._get("shape", rtype=Shape)

    @property
    def size(self):
        """Return the size of this `Tensor` (the product of its `shape`)."""

        return self._get("size", rtype=UInt)

    def slice(self, bounds):
        parent = self
        bounds = handle_bounds(bounds)

        class WritableView(Tensor):
            def write(self, value):
                return parent._put("", bounds, value)

        return WritableView(Slice(self, bounds))

    def split(self, num_or_size_splits, axis=0):
        """
        Split this `Tensor` into multiple slices along the given `axis`.

        If `num_or_size_splits` is a `Number`, the `tensor` will be sliced along `axis` `num_or_size_splits` times;
        if `self.shape[axis] % num_or_size_splits != 0` then a `BadRequest` error will be raised.

        If `num_or_size_splits` is a `Tuple` with length `n` then the `tensor` will be split into `n` new `Tensor` s
        each with `shape[axis] == num_or_size_splits[axis]`; if the sum of `num_or_size_splits` is not equal to
        `self.shape[axis]` then a `BadRequest` error will be raised.
        """

        return self._get("split", (num_or_size_splits, axis), typing.Tuple[Tensor, ...])

    def std(self, axis=None):
        """
        Return the standard deviation of this `Tensor` along the given `axis`,
        or the standard deviation of the entire `Tensor` if no axis is given.
        """

        if axis is None:
            average = self.mean()
            size = self.size
            return (((self - average)**2).sum() / size)**0.5
        else:
            raise NotImplementedError("Tensor.std with axis")

    def sub(self, other):
        return Tensor(Sub(self, other))

    def sum(self, axis=None):
        """Calculate the sum of this `Tensor` along the given `axis`, or the total sum if no axis is given."""

        rtype = Number if axis is None else Tensor
        return rtype(form=Sum(self, axis))

    def transpose(self, permutation=None):
        """
        Return a view of this `Tensor` with its axes transposed according to the given permutation.

        If no permutation is given, the axes will be inverted (e.g. `(0, 1, 2)` inverts to `(2, 1, 0)`).
        """

        dtype = self.dtype
        shape = None

        if hasattr(self.shape, "__len__"):
            if permutation is None:
                shape = reversed(self.shape)
            elif hasattr(permutation, "__iter__"):
                shape = [self.shape[x] for x in permutation]

        if shape is None:
            rtype = Tensor
        else:
            rtype = Tensor.expect(shape, dtype)

        return rtype(form=Transpose(self, permutation))

    def write(self, value):
        """Overwrite this `Tensor` with the given `Tensor` or `Number`, broadcasting if needed."""

        return self._put("", None, value)


class Dense(Tensor):
    """
    An n-dimensional array of numbers stored as sequential blocks.

    **IMPORTANT**: for efficiency reasons, serialization of a `Dense` tensor will stop if a non-numeric value
    (NaN or +/- infinity) is encountered. If you receive a `Dense` tensor without enough elements for its shape,
    you can safely treat this response as a divide-by-zero error.
    """

    __uri__ = uri(Tensor) + "/dense"

    @classmethod
    def arange(cls, shape, start, stop):
        """
        Return a `Dense` tensor with the given shape containing a range of numbers
        evenly distributed between `start` and `stop`.
        """

        dtype = type(start) if isinstance(start, Number) else Number
        return cls.expect(shape, dtype)(ref.Get(uri(cls) + "/range", (shape, start, stop)))

    @classmethod
    def concatenate(cls, tensors, axis=None):
        """Create a new `Dense` tensor by concatenating the given `tensors` along the given `axis`."""

        params = {"tensors": tensors}
        if axis:
            params["axis"] = axis

        return Dense(form=ref.Post(uri(cls) + "/concatenate", params))

    @classmethod
    def constant(cls, shape, value):
        """Return a `Dense` tensor filled with the given `value`."""

        dtype = type(value) if isinstance(value, Number) else Number
        return cls.expect(shape, dtype)(ref.Get(uri(cls) + "/constant", (shape, value)))

    @classmethod
    def ones(cls, shape):
        """Construct a `Dense` tensor with dtype :class:`F64` filled with ones."""

        return cls.expect(shape, F64).constant(shape, 1.)

    @classmethod
    def ones_like(cls, tensor):
        """Return a `Dense` tensor filled with ones, with the same shape and data type as the given `tensor`."""

        return cls.ones(tensor.shape)

    @classmethod
    def zeros(cls, shape):
        """Construct a `Dense` tensor with dtype :class:`F64` filled with ones."""

        return cls.expect(shape, F64).constant(shape, 0.)

    @classmethod
    def zeros_like(cls, tensor):
        """Return a `Dense` tensor filled with zeros, with the same shape and data type as the given `tensor`."""

        return cls.zeros(tensor.shape)

    @classmethod
    def random_normal(cls, shape, mean=0.0, std=1.0):
        """Return a `Dense` tensor filled with a random normal distribution of `F64` s."""

        args = {"shape": shape, "mean": mean, "std": std}
        return cls.expect(shape, F64)(ref.Post(uri(cls) + "/random/normal", args))

    @classmethod
    def random_uniform(cls, shape, minval=0, maxval=1):
        """Return a `Dense` tensor filled with a uniform random distribution of `F64` s."""

        if minval == maxval:
            return cls.constant(shape, minval)

        assert maxval > minval

        random = cls(ref.Get(uri(cls) + "/random/uniform", shape))
        if (minval, maxval) == (0, 1):
            return random
        else:
            range = maxval - minval
            return (random * range) + minval

    @classmethod
    def truncated_normal(cls, shape, mean=0.0, std=1.0, minval=None, maxval=None):
        """
        Return a `Dense` tensor filled with a random normal distribution of `F64` s.

        Any value `x` outside the range `minval <= x <= maxval` will be replaced by a value drawn from a new
        random normal distribution.

        `minval` and `maxval` default to two standard deviations.
        """

        if not std:
            return cls.constant(shape, mean)

        minval = std * -2 if minval is None else minval
        maxval = std * 2 if maxval is None else maxval

        @post
        def cond(cxt, tensor: Dense) -> Bool:
            cxt.too_small = (tensor < minval).any()
            cxt.too_big = (tensor > maxval).any()
            return cxt.too_small.logical_or(cxt.too_big)

        @post
        def step(cxt, tensor: Dense) -> Map:
            cxt.new_dist = Dense.random_normal(shape, mean, std)
            cxt.new_tensor = where((tensor >= minval).logical_and(tensor <= maxval), tensor, cxt.new_dist)
            return Map(tensor=cxt.new_tensor.copy())

        truncated = Map(ref.While(cond, step, Map(tensor=Dense.random_normal(shape, mean, std))))["tensor"]
        return cls(truncated)

    def add(self, other):
        return Dense(Add(self, other))

    def argsort(self):
        """Return the coordinates needed to sort this `Tensor`."""

        return self._get("argsort", rtype=self.__class__)

    def as_sparse(self):
        """Return a :class:`Sparse` view of this `Dense` tensor."""

        return self._get("sparse", rtype=Sparse)

    def elements(self, bounds=None):
        """Return a :class:`Stream` of the :class:`Number` elements of this `Dense` tensor."""

        bounds = handle_bounds(bounds)
        return self._get("elements", bounds, Stream)

    def sub(self, other):
        return Dense(Sub(self, other))


class Sparse(Tensor):
    """
    An n-dimensional array of numbers stored as a :class:`Table` of coordinates and values.

    **IMPORTANT**: be careful when broadcasting a `Sparse` tensor--the result may not be so sparse!
    For example, broadcasting a `Sparse` tensor with shape [2, 1] with exactly one element into shape [2, 1000]
    will result in a `Sparse` tensor with 1000 elements.

    The `and`, `div`, and `mul` methods are optimized to avoid this issue by ignoring right-hand values at coordinates
    which are not filled in the left-hand `Tensor`.
    """

    __uri__ = uri(Tensor) + "/sparse"

    @classmethod
    def zeros(cls, shape, dtype=F32):
        """
        Return a `Sparse` tensor with the given shape and data type.

        If `dtype` is not specified, the data type will be :class:`F32`.
        """

        return cls.expect(shape, dtype)(ref.Get(cls, (shape, dtype)))

    def as_dense(self):
        """Return a :class:`Dense` view of this `Sparse` tensor."""

        return self._get("dense", rtype=Dense)

    def div(self, other):
        return Sparse(Div(self, other))

    def elements(self, bounds=None):
        """
        Return a :class:`Stream` of this tensor's `(coord, number)` coordinate-value elements.

        `coord` is a :class:`Tuple` of :class:`U64` coordinates, and `number` is the element at `coord`.
        """

        bounds = handle_bounds(bounds)
        return self._get("elements", bounds, Stream)

    def mul(self, other):
        return Sparse(Mul(self, other))


def einsum(format, tensors):
    """
    Return the Einstein summation of the given `tensors` according the the given `format` string.

    Example: `einsum("ij,jk->ik", [a, b]) # multiply two matrices`

    The tensor product is computed from left to right, so when using any `Sparse` tensors,
    it's important to put the sparsest first in the list to avoid redundant broadcasting.
    """

    return Tensor(ref.Post(uri(Tensor) + "/einsum", {"format": format, "tensors": tensors}))


def tile(tensor, multiples):
    """Construct a new `Tensor` by tiling the given `tensor` `multiples` times.

    The values of `tensor` are repeated `multiples[x]` times along the `x`th axis of the output.
    `multiples` must be a positive integer or a `Tuple` of length `tensor.ndim`.
    """

    rtype = tensor.__class__ if isinstance(tensor, Tensor) else Tensor
    return rtype(form=ref.Post(uri(Tensor) + "/tile", {"tensor": tensor, "multiples": multiples}))


def where(cond, x, y):
    """
    Return a view of `x` and `y` depending on whether the corresponding element of `cond` is `True`.

    `cond`, `x`, and `y` must support broadcasting to the same shape.
    """

    return (cond.cast(Bool) * x) + (cond.logical_not() * y)


class Copy(Unary):
    def forward(self):
        return ref.Post(uri(Tensor) + "/copy_from", {"tensor": self.subject})

    def gradients(self, loss):
        if operator(self.subject):
            return form_of(self.subject).gradients(loss)

        return Gradients()


<<<<<<< HEAD
class Reduce(Dual):
    # TODO: move common functionality from reduce operators into this parent class
    pass


class Norm(Dual):
    def forward(self):
        return NDArray.norm(self.subject, self.args)
    
    def backward(self, variable=None):
        return self.subject / self.subject.norm(self.args)
    
    def gradients(self, loss):
        from ..ml.optimizer import Variable

        grads = Gradients()

        if isinstance(self.subject, Variable):
            grads.update(self.subject.invert(loss * self.subject / self.subject.norm(self.args)))
        elif operator(self.subject):
            grads.update(operator(self.subject).gradients(loss * self.subject / self.subject.norm(self.args)))
        
        return grads
        

# TODO: make it work for multiple functions and for .sum(axis=tuple)
class Sum(Reduce):
    def forward(self):
        return NDArray.sum(self.subject, axis=self.args)

    def backward(self, variable=None):
        from tinychain.collection.tensor import Dense

        return Dense.ones_like(self.subject)

    def gradients(self, loss):
        if self.args is None:
            loss = self.backward() * loss
        else:
            axis = self.args
            if isinstance(self.subject.shape, Shape):
                old_shape = self.subject.shape
                len_shape = self.subject.shape.len()
            else: 
                old_shape = Shape(self.subject.shape)
                len_shape = len(self.subject.shape)
            if self.args < 0: 
                axis = len_shape + self.args
                
            shape = old_shape.reduce_shape([axis])
            loss = self.backward() * loss.reshape(shape)

        from ..ml.optimizer import Variable
        grads = Gradients()

        if isinstance(self.subject, Variable):
            grads.update(self.subject.invert(loss))
        elif operator(self.subject):
            grads.update(operator(self.subject).gradients(loss))

        return grads
=======
class Norm(Unary):
    def forward(self):
        return NDArray.norm(self.subject)

    def backward(self, variable=None):
        raise NotImplementedError("derivative of norm")

    def gradients(self, loss):
        raise NotImplementedError("gradients of norm")
>>>>>>> 6d9917bd


class Transform(Operator):
    def backward(self, variable=None):
        rtype = type(self.subject) if isinstance(self.subject, Tensor) else Tensor
        d = type(self)(derivative_of(self.subject, variable), self.args)
        return rtype(form=d)

    def gradients(self, loss):
        if not operator(self.subject):
            logging.info(f"{self.subject} is assumed to be constant and has no gradient")
            return Gradients()
        
        return operator(self.subject).gradients(loss)


class Expand(Transform):
    def forward(self):
        return NDArray.expand_dims(self.subject, self.args)

    def gradients(self, loss):
        loss = loss if isinstance(loss, Number) else loss.reshape(self.subject.shape)
        return Transform.gradients(self, loss)


class Flip(Transform):
    def forward(self):
        return NDArray.flip(self.subject, self.args)

    def gradients(self, loss):
        loss = loss if isinstance(loss, Number) else loss.flip(self.args)
        return Transform.gradients(self, loss)


class Transpose(Transform):
    def __init__(self, subject, permutation=None):
        Transform.__init__(self, subject, permutation)

        if permutation is None:
            self.inverse_permutation = None
        else:
            self.inverse_permutation = tuple(i for _x, i in sorted((x, i) for i, x in enumerate(permutation)))

    def forward(self):
        return NDArray.transpose(self.subject, self.args)

    def gradients(self, loss):
        loss = loss if isinstance(loss, Number) else loss.transpose(self.inverse_permutation)
        return Transform.gradients(self, loss)


class Reshape(Transform):
    def forward(self):
        return NDArray.reshape(self.subject, self.args)

    def gradients(self, loss):
        loss = loss if isinstance(loss, Number) else loss.reshape(self.subject.shape)
        return Transform.gradients(self, loss)


class Slice(Transform):
    def forward(self):
        return NDArray.slice(self.subject, self.args)

    def gradients(self, loss):
        if isinstance(loss, Number):
            return Transform.gradients(loss)

        grad = Dense.zeros_like(self.subject)  # TODO: this should support Sparse tensors as well
        grad = Dense(ref.After(grad[self.args].write(loss), ref.MethodSubject(grad, "")))
        return Transform.gradients(self, grad)<|MERGE_RESOLUTION|>--- conflicted
+++ resolved
@@ -655,7 +655,6 @@
         return Gradients()
 
 
-<<<<<<< HEAD
 class Reduce(Dual):
     # TODO: move common functionality from reduce operators into this parent class
     pass
@@ -717,17 +716,6 @@
             grads.update(operator(self.subject).gradients(loss))
 
         return grads
-=======
-class Norm(Unary):
-    def forward(self):
-        return NDArray.norm(self.subject)
-
-    def backward(self, variable=None):
-        raise NotImplementedError("derivative of norm")
-
-    def gradients(self, loss):
-        raise NotImplementedError("gradients of norm")
->>>>>>> 6d9917bd
 
 
 class Transform(Operator):
